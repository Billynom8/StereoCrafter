import gc
import os
import cv2
import glob
import shutil
import numpy as np
import torch
import torch.nn as nn
import torch.nn.functional as F
from torchvision.io import write_video
from decord import VideoReader, cpu
import tkinter as tk
from tkinter import filedialog, ttk
import json
import threading
import queue
import subprocess
import time

# Import custom modules
from dependency.forward_warp_pytorch import forward_warp

# torch.backends.cudnn.benchmark = True

# Global variables for GUI control
stop_event = threading.Event()
progress_queue = queue.Queue()
processing_thread = None
help_texts = {} # Dictionary to store help texts

class Tooltip:
    def __init__(self, widget, text):
        self.widget = widget
        self.text = text
        self.tip_window = None
        self.widget.bind("<Enter>", self.show_tip)
        self.widget.bind("<Leave>", self.hide_tip)

    def show_tip(self, event=None):
        if self.tip_window or not self.text:
            return
        x, y, _, _ = self.widget.bbox("insert")
        x += self.widget.winfo_rootx() + 25
        y += self.widget.winfo_rooty() + self.widget.winfo_height() + 1
        self.tip_window = tk.Toplevel(self.widget)
        self.tip_window.wm_overrideredirect(True)
        self.tip_window.wm_geometry(f"+{x}+{y}")
        label = tk.Label(self.tip_window, text=self.text, background="#ffffe0", relief=tk.SOLID, borderwidth=1,
                         font=("tahoma", "8", "normal"), wraplength=300)
        label.pack(ipadx=1)

    def hide_tip(self, event=None):
        if self.tip_window:
            self.tip_window.destroy()
        self.tip_window = None

def create_hover_tooltip(widget, key):
    if key in help_texts:
        Tooltip(widget, help_texts[key])

def round_to_nearest_64(value):
    return max(64, round(value / 64) * 64)

def read_video_frames(video_path, process_length, target_fps,
                      set_pre_res, pre_res_width, pre_res_height, dataset="open"):
    """
    Reads video frames and determines the processing resolution.
    Resolution is determined by set_pre_res, otherwise original resolution is used.
    """
    if dataset == "open":
        print(f"==> Processing video: {video_path}")
        vid_info = VideoReader(video_path, ctx=cpu(0))
        original_height, original_width = vid_info.get_batch([0]).shape[1:3]
        print(f"==> Original video shape: {len(vid_info)} frames, {original_height}x{original_width} per frame")

        height_for_processing = original_height
        width_for_processing = original_width

        if set_pre_res and pre_res_width > 0 and pre_res_height > 0:
            # User specified pre-processing resolution
            height_for_processing = pre_res_height
            width_for_processing = pre_res_width
            print(f"==> Pre-processing video to user-specified resolution: {width_for_processing}x{height_for_processing}")
        else:
            # If set_pre_res is False, use original resolution.
            print(f"==> Using original video resolution for processing: {width_for_processing}x{height_for_processing}")

    else:
        raise NotImplementedError(f"Dataset '{dataset}' not supported.")

    # decord automatically resizes if width/height are passed to VideoReader
    vid = VideoReader(video_path, ctx=cpu(0), width=width_for_processing, height=height_for_processing)
    fps = vid.get_avg_fps() if target_fps == -1 else target_fps
    stride = max(round(vid.get_avg_fps() / fps), 1)
    frames_idx = list(range(0, len(vid), stride))
    print(f"==> Downsampled to {len(frames_idx)} frames with stride {stride}")
    if process_length != -1 and process_length < len(frames_idx):
        frames_idx = frames_idx[:process_length]

    # Verify the actual shape after Decord processing
    first_frame_shape = vid.get_batch([0]).shape
    actual_processed_height, actual_processed_width = first_frame_shape[1:3]
    print(f"==> Final processing shape: {len(frames_idx)} frames, {actual_processed_height}x{actual_processed_width} per frame")

    frames = vid.get_batch(frames_idx).asnumpy().astype("float32") / 255.0

    return frames, fps, original_height, original_width, actual_processed_height, actual_processed_width

class ForwardWarpStereo(nn.Module):
    def __init__(self, eps=1e-6, occlu_map=False):
        super(ForwardWarpStereo, self).__init__()
        self.eps = eps
        self.occlu_map = occlu_map
        self.fw = forward_warp()

    def forward(self, im, disp):
        im = im.contiguous()
        disp = disp.contiguous()
        weights_map = disp - disp.min()
        weights_map = (1.414) ** weights_map
        # Reverted to original flow calculation with negative sign for standard right-eye view.
        # If inverting is desired, this line is the one to change from -disp to disp.
        flow = -disp.squeeze(1)
        dummy_flow = torch.zeros_like(flow, requires_grad=False)
        flow = torch.stack((flow, dummy_flow), dim=-1)
        res_accum = self.fw(im * weights_map, flow)
        mask = self.fw(weights_map, flow)
        mask.clamp_(min=self.eps)
        res = res_accum / mask
        if not self.occlu_map:
            return res
        else:
            ones = torch.ones_like(disp, requires_grad=False)
            occlu_map = self.fw(ones, flow)
            occlu_map.clamp_(0.0, 1.0)
            occlu_map = 1.0 - occlu_map
            return res, occlu_map

def DepthSplatting(input_frames_processed, processed_fps, output_video_path, video_depth, depth_vis, max_disp, process_length, batch_size,
                   dual_output: bool, zero_disparity_anchor_val: float): # Added zero_disparity_anchor_val

    print("==> Initializing ForwardWarpStereo module")
    stereo_projector = ForwardWarpStereo(occlu_map=True).cuda()

    num_frames = len(input_frames_processed)
    height, width, _ = input_frames_processed[0].shape # Get dimensions from already processed frames
    os.makedirs(os.path.dirname(output_video_path), exist_ok=True) # Ensure output directory exists

    # Determine output video suffix and dimensions
    if dual_output:
        suffix = "_splatted2"
        output_video_width = width * 2 # Mask + Warped
        output_video_height = height
    else: # Quad output
        suffix = "_splatted4"
        output_video_width = width * 2
        output_video_height = height * 2

    res_suffix = f"_{width}"

    # Update the main output path
    base_output_name = os.path.splitext(output_video_path)[0]
    main_output_video_path = f"{base_output_name}{res_suffix}{suffix}.mp4"

    # Initialize the main video writer
    main_out = cv2.VideoWriter(
        main_output_video_path,
        cv2.VideoWriter_fourcc(*"mp4v"),
        processed_fps, # Use the fps of the processed video
        (output_video_width, output_video_height),
        True
    )
    print(f"==> Writing main output video to: {main_output_video_path}")

    # Process only up to process_length if specified, for consistency
    if process_length != -1 and process_length < num_frames:
        input_frames_processed = input_frames_processed[:process_length]
        video_depth = video_depth[:process_length]
        depth_vis = depth_vis[:process_length]
        num_frames = process_length


    for i in range(0, num_frames, batch_size):
        if stop_event.is_set():
            print("==> Stopping DepthSplatting due to user request")
            del stereo_projector
            torch.cuda.empty_cache()
            gc.collect()
            main_out.release()
            return

        batch_frames = input_frames_processed[i:i+batch_size]
        batch_depth = video_depth[i:i+batch_size]
        batch_depth_vis = depth_vis[i:i+batch_size]

        left_video = torch.from_numpy(batch_frames).permute(0, 3, 1, 2).float().cuda()
        disp_map = torch.from_numpy(batch_depth).unsqueeze(1).float().cuda()

        # REMOVED: disp_map = disp_map * 2.0 - 1.0
        
        # MODIFIED: Use the passed anchor value
        disp_map = (disp_map - zero_disparity_anchor_val) * 2.0 # Use the anchor value passed to the function

        disp_map = disp_map * max_disp # This line scales the adjusted disparity and remains.
        with torch.no_grad():
            right_video, occlusion_mask = stereo_projector(left_video, disp_map)
        right_video = right_video.cpu().permute(0, 2, 3, 1).numpy()
        occlusion_mask = occlusion_mask.cpu().permute(0, 2, 3, 1).numpy().repeat(3, axis=-1)
        for j in range(len(batch_frames)):
            # Determine the video grid based on dual_output setting
            if dual_output:
                # Dual output: Mask | Warped
                video_grid = np.concatenate([occlusion_mask[j], right_video[j]], axis=1)
            else:
                # Quad output: Original | DepthVis (Top), Mask | Warped (Bottom)
                video_grid_top = np.concatenate([batch_frames[j], batch_depth_vis[j]], axis=1)
                video_grid_bottom = np.concatenate([occlusion_mask[j], right_video[j]], axis=1)
                video_grid = np.concatenate([video_grid_top, video_grid_bottom], axis=0)

            video_grid_uint8 = np.clip(video_grid * 255.0, 0, 255).astype(np.uint8)
            video_grid_bgr = cv2.cvtColor(video_grid_uint8, cv2.COLOR_RGB2BGR)

            # Write to main output video
            main_out.write(video_grid_bgr)

        del left_video, disp_map, right_video, occlusion_mask
        torch.cuda.empty_cache()
        gc.collect()
        print(f"==> Processed frames {i+1} to {min(i+batch_size, num_frames)}")
    main_out.release()
    print("==> Output video writing completed.")

def load_pre_rendered_depth(depth_map_path, process_length=-1, target_height=-1, target_width=-1, match_resolution_to_target=True): # match_resolution_to_target permanently True
    """
    Loads pre-rendered depth maps from MP4 or NPZ.
    If match_resolution_to_target is True, it resizes the depth maps to the target_height/width for compatibility.
    """
    print(f"==> Loading pre-rendered depth maps from: {depth_map_path}")

    video_depth_raw = None
    if depth_map_path.lower().endswith(('.mp4', '.avi', '.mov', '.mkv')):
        vid = VideoReader(depth_map_path, ctx=cpu(0))
        frames = vid[:].asnumpy().astype("float32") / 255.0
        if frames.shape[-1] == 3:
            print("==> Converting RGB depth frames to grayscale")
            video_depth_raw = frames.mean(axis=-1)
        else:
            video_depth_raw = frames.squeeze(-1)
    elif depth_map_path.lower().endswith('.npz'):
        loaded_data = np.load(depth_map_path)
        if 'depth' in loaded_data:
            video_depth_raw = loaded_data['depth'].astype("float32")
        else:
            raise ValueError("NPZ file does not contain a 'depth' array.")
    else:
        raise ValueError(f"Unsupported depth map format: {os.path.basename(depth_map_path)}. Only MP4/NPZ are supported.")

    if process_length != -1 and process_length < len(video_depth_raw):
        video_depth_raw = video_depth_raw[:process_length]

    # Normalize depth (0 to 1)
    video_depth_min = video_depth_raw.min()
    video_depth_max = video_depth_raw.max()
    if video_depth_max - video_depth_min > 1e-5:
        video_depth_normalized = (video_depth_raw - video_depth_min) / (video_depth_max - video_depth_min)
    else:
        video_depth_normalized = np.zeros_like(video_depth_raw)

    # Resize if matching resolution to target video
    if match_resolution_to_target and target_height > 0 and target_width > 0:
        print(f"==> Resizing loaded depth maps to target resolution: {target_width}x{target_height}")
        resized_depths = []
        resized_viss = []
        for i in range(video_depth_normalized.shape[0]):
            depth_frame = video_depth_normalized[i]
            # OpenCV expects (width, height)
            resized_depth_frame = cv2.resize(depth_frame, (target_width, target_height), interpolation=cv2.INTER_LINEAR)
            resized_depths.append(resized_depth_frame)

            # Apply colormap to the resized depth for visualization
            vis_frame = cv2.applyColorMap((resized_depth_frame * 255).astype(np.uint8), cv2.COLORMAP_INFERNO)
            resized_viss.append(vis_frame.astype("float32") / 255.0)

        video_depth = np.stack(resized_depths, axis=0)
        depth_vis = np.stack(resized_viss, axis=0)
    else:
        print(f"==> Not resizing loaded depth maps (match_resolution_to_target is False or target dimensions invalid). Current resolution: {video_depth_normalized.shape[2]}x{video_depth_normalized.shape[1]}")
        video_depth = video_depth_normalized
        depth_vis = np.stack([cv2.applyColorMap((frame * 255).astype(np.uint8), cv2.COLORMAP_INFERNO).astype("float32") / 255.0 for frame in video_depth_normalized], axis=0)

    print("==> Depth maps and visualizations loaded successfully")
    return video_depth, depth_vis

def release_resources():
    try:
        torch.cuda.empty_cache()
        gc.collect()
        print("==> VRAM and resources released")
    except Exception as e:
        print(f"==> Error releasing VRAM: {e}")

def main(settings):
    input_source_clips_path_setting = settings["input_source_clips"]
    input_depth_maps_path_setting = settings["input_depth_maps"]
    output_splatted = settings["output_splatted"]
    # Original max_disp from GUI
    gui_max_disp = float(settings["max_disp"]) 
    process_length = settings["process_length"]
    batch_size = settings["batch_size"]
    dual_output = settings["dual_output"]
    set_pre_res = settings["set_pre_res"]
    pre_res_width = int(settings["pre_res_width"])
    pre_res_height = int(settings["pre_res_height"])
    
    # NEW: Retrieve default anchor value from GUI settings
    default_zero_disparity_anchor = settings["zero_disparity_anchor"]

    is_single_file_mode = False
    input_videos = []
    finished_source_folder = None
    finished_depth_folder = None

    is_source_file = os.path.isfile(input_source_clips_path_setting)
    is_source_dir = os.path.isdir(input_source_clips_path_setting)
    is_depth_file = os.path.isfile(input_depth_maps_path_setting)
    is_depth_dir = os.path.isdir(input_depth_maps_path_setting)

    if is_source_file and is_depth_file:
        is_single_file_mode = True
        print("==> Running in single file mode. Files will not be moved to 'finished' folders.")
        input_videos.append(input_source_clips_path_setting)
        # Ensure output directory exists for single file output
        os.makedirs(output_splatted, exist_ok=True)
    elif is_source_dir and is_depth_dir:
        print("==> Running in batch (folder) mode.")
        finished_source_folder = os.path.join(input_source_clips_path_setting, "finished")
        finished_depth_folder = os.path.join(input_depth_maps_path_setting, "finished")
        os.makedirs(finished_source_folder, exist_ok=True)
        os.makedirs(finished_depth_folder, exist_ok=True)
        os.makedirs(output_splatted, exist_ok=True) # Ensure main output folder exists

        video_extensions = ('*.mp4', '*.avi', '*.mov', '*.mkv')
        for ext in video_extensions:
            input_videos.extend(glob.glob(os.path.join(input_source_clips_path_setting, ext)))
        input_videos = sorted(input_videos)
    else:
        print("==> Error: Input Source Clips and Input Depth Maps must both be either files or directories. Skipping processing.")
        progress_queue.put("finished")
        release_resources()
        return

    if not input_videos:
        print(f"No video files found in {input_source_clips_path_setting}")
        progress_queue.put("finished")
        release_resources()
        return

    progress_queue.put(("total", len(input_videos)))

    for idx, video_path in enumerate(input_videos):
        if stop_event.is_set():
            print("==> Stopping processing due to user request")
            release_resources()
            progress_queue.put("finished")
            return

        video_name = os.path.splitext(os.path.basename(video_path))[0]
        print(f"\n==> Processing Video: {video_name}")

        # Determine the initial anchor value from the GUI setting (this can be overridden by JSON)
        current_zero_disparity_anchor = default_zero_disparity_anchor
<<<<<<< HEAD
        # NEW: Determine the initial max_disparity percentage from the GUI setting (this can be overridden by JSON)
        current_max_disparity_percentage = gui_max_disp
=======
>>>>>>> 8be2e56f

        # 1. Read input video frames at the determined pre-processing resolution
        # This resolution will be the target for depth maps and splatting output
        try:
            input_frames_processed, processed_fps, original_vid_h, original_vid_w, current_video_processed_height, current_video_processed_width = read_video_frames(
                video_path, process_length, target_fps=-1, # target_fps unused here, -1 default
                set_pre_res=set_pre_res, pre_res_width=pre_res_width, pre_res_height=pre_res_height
            )
        except Exception as e:
            print(f"==> Error reading input video {video_path}: {e}. Skipping this video.")
            progress_queue.put(("processed", idx + 1)) # Still count it as processed to move progress bar
            continue # Skip to next video

        actual_depth_map_path = None
        if is_single_file_mode:
            actual_depth_map_path = input_depth_maps_path_setting
            # If in single file mode, and the provided depth map doesn't exist, this is an error.
            if not os.path.exists(actual_depth_map_path):
                 print(f"==> Error: Single depth map file '{actual_depth_map_path}' not found. Skipping this video.")
                 progress_queue.put(("processed", idx + 1))
                 continue
        else: # Batch mode
            depth_map_path_mp4 = os.path.join(input_depth_maps_path_setting, f"{video_name}_depth.mp4")
            depth_map_path_npz = os.path.join(input_depth_maps_path_setting, f"{video_name}_depth.npz")

            if os.path.exists(depth_map_path_mp4):
                actual_depth_map_path = depth_map_path_mp4
            elif os.path.exists(depth_map_path_npz):
                actual_depth_map_path = depth_map_path_npz

        video_depth = None
        depth_vis = None

        if actual_depth_map_path:
            # First, normalize the actual_depth_map_path for consistent handling and printing
            actual_depth_map_path = os.path.normpath(actual_depth_map_path) 
            
            print(f"==> Found depth map: {actual_depth_map_path}")

            # Now, use the normalized path for constructing the sidecar path
            depth_map_basename = os.path.splitext(os.path.basename(actual_depth_map_path))[0]
            json_sidecar_path = os.path.join(os.path.dirname(actual_depth_map_path), f"{depth_map_basename}.json")

<<<<<<< HEAD
            anchor_source = "GUI"
            max_disp_source = "GUI"

=======
>>>>>>> 8be2e56f
            if os.path.exists(json_sidecar_path):
                try:
                    with open(json_sidecar_path, 'r') as f:
                        sidecar_data = json.load(f)
<<<<<<< HEAD

                    if "convergence_plane" in sidecar_data and isinstance(sidecar_data["convergence_plane"], (int, float)):
                        current_zero_disparity_anchor = float(sidecar_data["convergence_plane"])
                        print(f"==> Using convergence_plane from sidecar JSON '{json_sidecar_path}': {current_zero_disparity_anchor}")
                        anchor_source = "JSON"
                    else:
                        print(f"==> Warning: Sidecar JSON '{json_sidecar_path}' found but 'convergence_plane' key is missing or invalid. Using GUI anchor: {current_zero_disparity_anchor:.2f}")
                        anchor_source = "GUI (Invalid JSON)"

                    # NEW: Check for max_disparity in sidecar JSON
                    if "max_disparity" in sidecar_data and isinstance(sidecar_data["max_disparity"], (int, float)):
                        current_max_disparity_percentage = float(sidecar_data["max_disparity"])
                        print(f"==> Using max_disparity from sidecar JSON '{json_sidecar_path}': {current_max_disparity_percentage:.1f}")
                        max_disp_source = "JSON"
                    else:
                        print(f"==> Warning: Sidecar JSON '{json_sidecar_path}' found but 'max_disparity' key is missing or invalid. Using GUI max_disp: {current_max_disparity_percentage:.1f}")
                        max_disp_source = "GUI (Invalid JSON)"

                    progress_queue.put(("status", f"Processing {idx+1}/{len(input_videos)} (Anchor: {current_zero_disparity_anchor:.2f} ({anchor_source}), MaxDisp: {current_max_disparity_percentage:.1f}% ({max_disp_source}))"))

                except json.JSONDecodeError:
                    print(f"==> Error: Could not parse sidecar JSON '{json_sidecar_path}'. Using GUI anchor and max_disp. Anchor={current_zero_disparity_anchor:.2f}, MaxDisp={current_max_disparity_percentage:.1f}%")
                    progress_queue.put(("status", f"Processing {idx+1}/{len(input_videos)} (Anchor: {current_zero_disparity_anchor:.2f} (GUI), MaxDisp: {current_max_disparity_percentage:.1f}% (GUI))"))
                except Exception as e:
                    print(f"==> Unexpected error reading sidecar JSON '{json_sidecar_path}': {e}. Using GUI anchor and max_disp. Anchor={current_zero_disparity_anchor:.2f}, MaxDisp={current_max_disparity_percentage:.1f}%")
                    progress_queue.put(("status", f"Processing {idx+1}/{len(input_videos)} (Anchor: {current_zero_disparity_anchor:.2f} (GUI), MaxDisp: {current_max_disparity_percentage:.1f}% (GUI))"))
            else:
                print(f"==> No sidecar JSON '{json_sidecar_path}' found for depth map. Using GUI anchor and max_disp: Anchor={current_zero_disparity_anchor:.2f}, MaxDisp={current_max_disparity_percentage:.1f}%")
                progress_queue.put(("status", f"Processing {idx+1}/{len(input_videos)} (Anchor: {current_zero_disparity_anchor:.2f} (GUI), MaxDisp: {current_max_disparity_percentage:.1f}% (GUI))"))
            # END SIDECAR JSON DETECTION LOGIC
=======
                    if "convergence_plane" in sidecar_data and isinstance(sidecar_data["convergence_plane"], (int, float)):
                        current_zero_disparity_anchor = float(sidecar_data["convergence_plane"])
                        print(f"==> Using convergence_plane from sidecar JSON '{json_sidecar_path}': {current_zero_disparity_anchor}")
                        progress_queue.put(("status", f"Processing {idx+1}/{len(input_videos)} (Anchor from JSON: {current_zero_disparity_anchor:.2f})"))
                    else:
                        print(f"==> Warning: Sidecar JSON '{json_sidecar_path}' found but 'convergence_plane' key is missing or invalid. Using GUI anchor: {current_zero_disparity_anchor:.2f}")
                        progress_queue.put(("status", f"Processing {idx+1}/{len(input_videos)} (Anchor from GUI: {current_zero_disparity_anchor:.2f})"))
                except json.JSONDecodeError:
                    print(f"==> Error: Could not parse sidecar JSON '{json_sidecar_path}'. Using GUI anchor: {current_zero_disparity_anchor:.2f}")
                    progress_queue.put(("status", f"Processing {idx+1}/{len(input_videos)} (Anchor from GUI: {current_zero_disparity_anchor:.2f})"))
                except Exception as e:
                    print(f"==> Unexpected error reading sidecar JSON '{json_sidecar_path}': {e}. Using GUI anchor: {current_zero_disparity_anchor:.2f}")
                    progress_queue.put(("status", f"Processing {idx+1}/{len(input_videos)} (Anchor from GUI: {current_zero_disparity_anchor:.2f})"))
            else:
                print(f"==> No sidecar JSON '{json_sidecar_path}' found for depth map. Using GUI anchor: {current_zero_disparity_anchor:.2f}")
                progress_queue.put(("status", f"Processing {idx+1}/{len(input_videos)} (Anchor from GUI: {current_zero_disparity_anchor:.2f})"))
            # END NEW SIDECAR JSON DETECTION LOGIC
>>>>>>> 8be2e56f

            try:
                video_depth, depth_vis = load_pre_rendered_depth(
                    actual_depth_map_path,
                    process_length=process_length,
                    target_height=current_video_processed_height, # Pass the height of the processed video
                    target_width=current_video_processed_width,   # Pass the width of the processed video
                    match_resolution_to_target=True               # Permanently set to True
                )
            except Exception as e:
                print(f"==> Error loading depth map from {actual_depth_map_path}: {e}. Skipping this video.")
                progress_queue.put(("processed", idx + 1))
                continue
        else:
            print(f"==> Error: No depth map found for {video_name} in {input_depth_maps_path_setting}. Expected '{video_name}_depth.mp4' or '{video_name}_depth.npz' in folder mode. Skipping this video.")
            progress_queue.put(("processed", idx + 1))
            continue

        if video_depth is None or depth_vis is None:
            print(f"==> Skipping video {video_name} due to depth load failure or stop request.")
            progress_queue.put(("processed", idx + 1))
            continue

        # Ensure the depth map resolution matches the input frames for splatting
        if not (video_depth.shape[1] == current_video_processed_height and video_depth.shape[2] == current_video_processed_width):
            print(f"==> Warning: Depth map resolution ({video_depth.shape[2]}x{video_depth.shape[1]}) does not match processed video resolution ({current_video_processed_width}x{current_video_processed_height}). This should have been handled by 'match_depth_res' being True. Attempting final resize as safeguard.")
            # As a safeguard, perform a final resize if mismatch persists (should be rare with match_depth_res=True)
            resized_video_depth = np.stack([cv2.resize(frame, (current_video_processed_width, current_video_processed_height), interpolation=cv2.INTER_LINEAR) for frame in video_depth], axis=0)
            resized_depth_vis = np.stack([cv2.resize(frame, (current_video_processed_width, current_video_processed_height), interpolation=cv2.INTER_LINEAR) for frame in depth_vis], axis=0)
            video_depth = resized_video_depth
            depth_vis = resized_depth_vis

        if stop_event.is_set():
            print("==> Stopping processing due to user request")
            release_resources()
            progress_queue.put("finished")
            return

<<<<<<< HEAD
        # Use the (potentially overridden) current_max_disparity_percentage
        actual_percentage_for_calculation = current_max_disparity_percentage / 20.0
=======
        percentage_max_disp_input = float(settings["max_disp"]) # Get the percentage value from settings
        actual_percentage_for_calculation = percentage_max_disp_input / 20.0
>>>>>>> 8be2e56f
        actual_max_disp_pixels = (actual_percentage_for_calculation / 100.0) * current_video_processed_width
        print(f"==> Max Disparity Input: {current_max_disparity_percentage:.1f}% -> Calculated Max Disparity for splatting: {actual_max_disp_pixels:.2f} pixels")

        output_video_path_base = os.path.join(output_splatted, f"{video_name}.mp4") # This is the base path before _res_suffix_suffix is added
        DepthSplatting(
            input_frames_processed=input_frames_processed, # Pass already loaded frames
            processed_fps=processed_fps,                   # Pass calculated FPS
            output_video_path=output_video_path_base,
            video_depth=video_depth,
            depth_vis=depth_vis,
            max_disp=actual_max_disp_pixels,
            process_length=process_length,
            batch_size=batch_size,
            dual_output=dual_output,
            zero_disparity_anchor_val=current_zero_disparity_anchor # Pass the (potentially overridden) anchor value
        )
        if stop_event.is_set():
            print("==> Stopping after DepthSplatting due to user request")
            release_resources()
            progress_queue.put("finished")
            return
        # The DepthSplatting function returns the actual output path, but for simplicity we rely on its print statement
        print(f"==> Splatted video saved for {video_name}.") # Actual path printed by DepthSplatting

        if not stop_event.is_set() and not is_single_file_mode: # Only move if not single file mode
            try:
                shutil.move(video_path, finished_source_folder)
                print(f"==> Moved processed video to: {finished_source_folder}")
            except Exception as e:
                print(f"==> Failed to move video {video_path}: {e}")
            if actual_depth_map_path and os.path.exists(actual_depth_map_path):
                try:
                    shutil.move(actual_depth_map_path, finished_depth_folder)
                    print(f"==> Moved depth map to: {finished_depth_folder}")
                except Exception as e:
                    print(f"==> Failed to move depth map {actual_depth_map_path}: {e}")
        elif is_single_file_mode:
            print(f"==> Single file mode for {video_name}: Skipping moving files to 'finished' folder.")

        progress_queue.put(("processed", idx + 1))
    release_resources()
    progress_queue.put("finished")
    print("\n==> Batch Depth Splatting Process Completed Successfully")

def browse_folder(var):
    folder = filedialog.askdirectory()
    if folder:
        var.set(folder)

def browse_file(var, filetypes_list):
    file_path = filedialog.askopenfilename(filetypes=filetypes_list)
    if file_path:
        var.set(file_path)

def start_processing():
    global processing_thread
    stop_event.clear()
    start_button.config(state="disabled")
    stop_button.config(state="normal")
    status_label.config(text="Starting processing...")

    # Input validation for new fields
    try:
        if set_pre_res_var.get():
            pre_res_w = int(pre_res_width_var.get())
            pre_res_h = int(pre_res_height_var.get())
            if pre_res_w <= 0 or pre_res_h <= 0:
                raise ValueError("Pre-processing Width and Height must be positive.")

        max_disp_val = float(max_disp_var.get())
        if max_disp_val <= 0:
            raise ValueError("Max Disparity must be positive.")
            
        # NEW: Validate Zero Disparity Anchor
        anchor_val = float(zero_disparity_anchor_var.get())
        if not (0.0 <= anchor_val <= 1.0):
            raise ValueError("Zero Disparity Anchor must be between 0.0 and 1.0.")

    except ValueError as e:
        status_label.config(text=f"Error: {e}")
        start_button.config(state="normal")
        stop_button.config(state="disabled")
        return

    settings = {
        "input_source_clips": input_source_clips_var.get(),
        "input_depth_maps": input_depth_maps_var.get(),
        "output_splatted": output_splatted_var.get(),
        "max_disp": float(max_disp_var.get()),
        "process_length": int(process_length_var.get()),
        "batch_size": int(batch_size_var.get()),
        "dual_output": dual_output_var.get(),
        "enable_low_res_output": False, # Permanently disabled
        "low_res_width": 0,             # Placeholder value
        "low_res_height": 0,            # Placeholder value
        "set_pre_res": set_pre_res_var.get(),
        "pre_res_width": pre_res_width_var.get(),
        "pre_res_height": pre_res_height_var.get(),
        "match_depth_res": True,         # Permanently set to True
        "zero_disparity_anchor": float(zero_disparity_anchor_var.get()), # NEW: Add to settings
    }
    processing_thread = threading.Thread(target=main, args=(settings,))
    processing_thread.start()
    check_queue()

def stop_processing():
    global processing_thread
    stop_event.set()
    status_label.config(text="Stopping...")
    stop_button.config(state="disabled")

def exit_app():
    global processing_thread
    save_config()
    stop_event.set()
    if processing_thread and processing_thread.is_alive():
        print("==> Waiting for processing thread to finish...")
        processing_thread.join(timeout=5.0)  # Give thread a chance to terminate
        if processing_thread.is_alive():
            print("==> Thread did not terminate gracefully within timeout.")
    release_resources()
    root.destroy()

def check_queue():
    try:
        while True:
            message = progress_queue.get_nowait()
            if message == "finished":
                status_label.config(text="Processing finished")
                start_button.config(state="normal")
                stop_button.config(state="disabled")
                progress_var.set(0) # Reset progress bar
                break
            elif message[0] == "total":
                total_videos = message[1]
                progress_bar.config(maximum=total_videos)
                progress_var.set(0) # Start from 0
                status_label.config(text=f"Processing 0 of {total_videos}")
            elif message[0] == "processed":
                processed = message[1]
                total = progress_bar["maximum"]
                progress_var.set(processed)
                # Update status label to show progress, but don't overwrite custom status
                current_status_text = status_label.cget("text")
<<<<<<< HEAD
                if not current_status_text.startswith(f"Processing {processed}/{total}") and not "finished" in current_status_text:
                    # If it's a custom anchor/max_disp message, just update progress part
                    parts = current_status_text.split("(", 1) # Split only on the first '('
                    if len(parts) > 1: # If it has an anchor/max_disp part
                        status_label.config(text=f"Processing {processed}/{total} ({parts[1]}")
=======
                if not current_status_text.startswith("Processing ") or ("Anchor from" in current_status_text and not "finished" in current_status_text):
                    # If it's a custom anchor message, just update progress part
                    parts = current_status_text.split("(")
                    if len(parts) > 1: # If it has an anchor part
                        progress_queue.put(("status", f"Processing {processed}/{total} ({parts[1]}"))
>>>>>>> 8be2e56f
                    else: # If it's a basic processing message
                        status_label.config(text=f"Processing {processed} of {total}")
                else: # Default behavior if no custom status or if it's already "Processing X of Y"
                    status_label.config(text=f"Processing {processed} of {total}")
            elif message[0] == "status": # NEW: Handle custom status messages
                status_label.config(text=message[1])
    except queue.Empty:
        pass
    root.after(100, check_queue)

def load_help_texts():
    global help_texts
    try:
        with open("splatter_help.json", "r") as f:
            help_texts = json.load(f)
    except FileNotFoundError:
        print("Error: splatter_help.json not found. Tooltips will not be available.")
        help_texts = {}
    except json.JSONDecodeError:
        print("Error: Could not decode splatter_help.json. Check file format.")
        help_texts = {}


def save_config():
    config = {
        "input_source_clips": input_source_clips_var.get(),
        "input_depth_maps": input_depth_maps_var.get(),
        "output_splatted": output_splatted_var.get(),
        "max_disp": max_disp_var.get(),
        "process_length": process_length_var.get(),
        "batch_size": batch_size_var.get(),
        "dual_output": dual_output_var.get(),
        "set_pre_res": set_pre_res_var.get(),
        "pre_res_width": pre_res_width_var.get(),
        "pre_res_height": pre_res_height_var.get(),
        "convergence_point": zero_disparity_anchor_var.get(),
    }
    with open("config_splat.json", "w") as f:
        json.dump(config, f, indent=4)

def load_config():
    if os.path.exists("config_splat.json"):
        with open("config_splat.json", "r") as f:
            config = json.load(f)
            input_source_clips_var.set(config.get("input_source_clips", "./input_source_clips"))
            input_depth_maps_var.set(config.get("input_depth_maps", "./input_depth_maps"))
            output_splatted_var.set(config.get("output_splatted", "./output_splatted"))
            max_disp_var.set(config.get("max_disp", "20.0"))
            process_length_var.set(config.get("process_length", "-1"))
            batch_size_var.set(config.get("batch_size", "10"))
            dual_output_var.set(config.get("dual_output", False))
            set_pre_res_var.set(config.get("set_pre_res", False))
            pre_res_width_var.set(config.get("pre_res_width", "1920"))
            pre_res_height_var.set(config.get("pre_res_height", "1080"))
            zero_disparity_anchor_var.set(config.get("convergence_point", "0.5"))

# Load help texts at the start
load_help_texts()

# GUI Setup
root = tk.Tk()
root.title("Batch Depth Splatting")

# Variables with defaults
input_source_clips_var = tk.StringVar(value="./input_source_clips")
input_depth_maps_var = tk.StringVar(value="./input_depth_maps")
output_splatted_var = tk.StringVar(value="./output_splatted")
max_disp_var = tk.StringVar(value="20.0")
process_length_var = tk.StringVar(value="-1")
batch_size_var = tk.StringVar(value="10")
dual_output_var = tk.BooleanVar(value=False) # Default to Quad
set_pre_res_var = tk.BooleanVar(value=False)
pre_res_width_var = tk.StringVar(value="1920")
pre_res_height_var = tk.StringVar(value="1080")
zero_disparity_anchor_var = tk.StringVar(value="0.5") # NEW: Default to 0.5 (mid-ground anchor)

# Load configuration
load_config()

# Folder selection frame
folder_frame = tk.LabelFrame(root, text="Input/Output Folders")
folder_frame.pack(pady=10, padx=10, fill="x")

# Input Source Clips Row
lbl_source_clips = tk.Label(folder_frame, text="Input Source Clips:")
lbl_source_clips.grid(row=0, column=0, sticky="e", padx=5, pady=2)
entry_source_clips = tk.Entry(folder_frame, textvariable=input_source_clips_var, width=40) # Reduced width for more buttons
entry_source_clips.grid(row=0, column=1, padx=5, pady=2)
btn_browse_source_clips_folder = tk.Button(folder_frame, text="Browse Folder", command=lambda: browse_folder(input_source_clips_var))
btn_browse_source_clips_folder.grid(row=0, column=2, padx=2, pady=2)
btn_select_source_clips_file = tk.Button(folder_frame, text="Select File", command=lambda: browse_file(input_source_clips_var, [("Video Files", "*.mp4 *.avi *.mov *.mkv"), ("All files", "*.*")]))
btn_select_source_clips_file.grid(row=0, column=3, padx=2, pady=2)
create_hover_tooltip(lbl_source_clips, "input_source_clips") # Existing
create_hover_tooltip(entry_source_clips, "input_source_clips") # Existing
create_hover_tooltip(btn_browse_source_clips_folder, "input_source_clips_folder") # NEW TOOLTIP
create_hover_tooltip(btn_select_source_clips_file, "input_source_clips_file") # NEW TOOLTIP


# Input Depth Maps Row
lbl_input_depth_maps = tk.Label(folder_frame, text="Input Depth Maps:")
lbl_input_depth_maps.grid(row=1, column=0, sticky="e", padx=5, pady=2)
entry_input_depth_maps = tk.Entry(folder_frame, textvariable=input_depth_maps_var, width=40) # Reduced width
entry_input_depth_maps.grid(row=1, column=1, padx=5, pady=2)
btn_browse_input_depth_maps_folder = tk.Button(folder_frame, text="Browse Folder", command=lambda: browse_folder(input_depth_maps_var))
btn_browse_input_depth_maps_folder.grid(row=1, column=2, padx=2, pady=2)
btn_select_input_depth_maps_file = tk.Button(folder_frame, text="Select File", command=lambda: browse_file(input_depth_maps_var, [("Depth Files", "*.mp4 *.npz"), ("All files", "*.*")]))
btn_select_input_depth_maps_file.grid(row=1, column=3, padx=2, pady=2)
create_hover_tooltip(lbl_input_depth_maps, "input_depth_maps") # Existing
create_hover_tooltip(entry_input_depth_maps, "input_depth_maps") # Existing
create_hover_tooltip(btn_browse_input_depth_maps_folder, "input_depth_maps_folder") # NEW TOOLTIP
create_hover_tooltip(btn_select_input_depth_maps_file, "input_depth_maps_file") # NEW TOOLTIP


# Output Splatted Row
lbl_output_splatted = tk.Label(folder_frame, text="Output Splatted:")
lbl_output_splatted.grid(row=2, column=0, sticky="e", padx=5, pady=2)
entry_output_splatted = tk.Entry(folder_frame, textvariable=output_splatted_var, width=40) # Reduced width
entry_output_splatted.grid(row=2, column=1, padx=5, pady=2)
btn_browse_output_splatted = tk.Button(folder_frame, text="Browse Folder", command=lambda: browse_folder(output_splatted_var))
btn_browse_output_splatted.grid(row=2, column=2, columnspan=2, padx=5, pady=2) # Spanning two columns
create_hover_tooltip(lbl_output_splatted, "output_splatted")
create_hover_tooltip(entry_output_splatted, "output_splatted")
create_hover_tooltip(btn_browse_output_splatted, "output_splatted")


# Pre-processing Settings Frame
preprocessing_frame = tk.LabelFrame(root, text="Pre-processing & Resolution Settings")
preprocessing_frame.pack(pady=10, padx=10, fill="x")

# Set Pre-processing Resolution
set_pre_res_checkbox = tk.Checkbutton(preprocessing_frame, text="Set Pre-processing Resolution", variable=set_pre_res_var)
set_pre_res_checkbox.grid(row=0, column=0, columnspan=2, sticky="w", padx=5, pady=2)
create_hover_tooltip(set_pre_res_checkbox, "set_pre_res")

pre_res_width_label = tk.Label(preprocessing_frame, text="Width:")
pre_res_width_label.grid(row=1, column=0, sticky="e", padx=5, pady=2)
pre_res_width_entry = tk.Entry(preprocessing_frame, textvariable=pre_res_width_var, width=10)
pre_res_width_entry.grid(row=1, column=1, sticky="w", padx=5, pady=2)
create_hover_tooltip(pre_res_width_label, "pre_res_width")
create_hover_tooltip(pre_res_width_entry, "pre_res_width")

pre_res_height_label = tk.Label(preprocessing_frame, text="Height:")
pre_res_height_label.grid(row=1, column=2, sticky="e", padx=5, pady=2)
pre_res_height_entry = tk.Entry(preprocessing_frame, textvariable=pre_res_height_var, width=10)
pre_res_height_entry.grid(row=1, column=3, sticky="w", padx=5, pady=2)
create_hover_tooltip(pre_res_height_label, "pre_res_height")
create_hover_tooltip(pre_res_height_entry, "pre_res_height")


# Function to enable/disable pre-res input fields
def toggle_pre_res_fields():
    state = "normal" if set_pre_res_var.get() else "disabled"
    pre_res_width_label.config(state=state)
    pre_res_width_entry.config(state=state)
    pre_res_height_label.config(state=state)
    pre_res_height_entry.config(state=state)

# Trace the enable_low_res_output_var to call the toggle function
set_pre_res_var.trace_add("write", lambda *args: toggle_pre_res_fields())


# Output Settings Frame
output_settings_frame = tk.LabelFrame(root, text="Splatting & Output Settings")
output_settings_frame.pack(pady=10, padx=10, fill="x")

# Max Disparity and Batch Size within Output Settings
lbl_max_disp = tk.Label(output_settings_frame, text="Max Disparity %:")
lbl_max_disp.grid(row=0, column=0, sticky="e", padx=5, pady=2)
entry_max_disp = tk.Entry(output_settings_frame, textvariable=max_disp_var, width=15)
entry_max_disp.grid(row=0, column=1, sticky="w", padx=5, pady=2)
create_hover_tooltip(lbl_max_disp, "max_disp")
create_hover_tooltip(entry_max_disp, "max_disp")


lbl_batch_size = tk.Label(output_settings_frame, text="Batch Size:")
lbl_batch_size.grid(row=0, column=2, sticky="e", padx=5, pady=2)
entry_batch_size = tk.Entry(output_settings_frame, textvariable=batch_size_var, width=15)
entry_batch_size.grid(row=0, column=3, sticky="w", padx=5, pady=2)
create_hover_tooltip(lbl_batch_size, "batch_size")
create_hover_tooltip(entry_batch_size, "batch_size")


# NEW: Zero Disparity Anchor Point input (Moved to row 1)
lbl_zero_disparity_anchor = tk.Label(output_settings_frame, text="Convergence Point (0-1):")
lbl_zero_disparity_anchor.grid(row=1, column=0, sticky="e", padx=5, pady=2) # CHANGED FROM row=2 to row=1
entry_zero_disparity_anchor = tk.Entry(output_settings_frame, textvariable=zero_disparity_anchor_var, width=15)
entry_zero_disparity_anchor.grid(row=1, column=1, sticky="w", padx=5, pady=2) # CHANGED FROM row=2 to row=1
create_hover_tooltip(lbl_zero_disparity_anchor, "convergence_point")
create_hover_tooltip(entry_zero_disparity_anchor, "convergence_point")

# Process Length (Moved to row 2)
lbl_process_length = tk.Label(output_settings_frame, text="Process Length (-1 for all):")
lbl_process_length.grid(row=2, column=0, sticky="e", padx=5, pady=2) # CHANGED FROM row=3 to row=2
entry_process_length = tk.Entry(output_settings_frame, textvariable=process_length_var, width=15)
entry_process_length.grid(row=2, column=1, sticky="w", padx=5, pady=2) # CHANGED FROM row=3 to row=2
create_hover_tooltip(lbl_process_length, "process_length")
create_hover_tooltip(entry_process_length, "process_length")

# Dual Output Checkbox (Moved to row 3, now at the bottom of these settings)
dual_output_checkbox = tk.Checkbutton(output_settings_frame, text="Dual Output (Mask & Warped)", variable=dual_output_var)
dual_output_checkbox.grid(row=3, column=0, columnspan=2, sticky="w", padx=5, pady=2) # CHANGED FROM row=1 to row=3
create_hover_tooltip(dual_output_checkbox, "dual_output")


# Progress frame
progress_frame = tk.LabelFrame(root, text="Progress")
progress_frame.pack(pady=10, padx=10, fill="x")
progress_var = tk.DoubleVar()
progress_bar = ttk.Progressbar(progress_frame, variable=progress_var, maximum=100)
progress_bar.pack(fill="x", expand=True, padx=5, pady=2)
status_label = tk.Label(progress_frame, text="Ready")
status_label.pack(padx=5, pady=2)

# Button frame
button_frame = tk.Frame(root)
button_frame.pack(pady=10)
start_button = tk.Button(button_frame, text="START", command=start_processing)
start_button.pack(side="left", padx=5)
create_hover_tooltip(start_button, "start_button")

stop_button = tk.Button(button_frame, text="STOP", command=stop_processing, state="disabled")
stop_button.pack(side="left", padx=5)
create_hover_tooltip(stop_button, "stop_button")

exit_button = tk.Button(button_frame, text="EXIT", command=exit_app)
exit_button.pack(side="left", padx=5)
create_hover_tooltip(exit_button, "exit_button")


# Initial calls to set the correct state based on loaded config
root.after(10, toggle_pre_res_fields)

# Run the GUI
root.mainloop()<|MERGE_RESOLUTION|>--- conflicted
+++ resolved
@@ -1,915 +1,812 @@
-import gc
-import os
-import cv2
-import glob
-import shutil
-import numpy as np
-import torch
-import torch.nn as nn
-import torch.nn.functional as F
-from torchvision.io import write_video
-from decord import VideoReader, cpu
-import tkinter as tk
-from tkinter import filedialog, ttk
-import json
-import threading
-import queue
-import subprocess
-import time
-
-# Import custom modules
-from dependency.forward_warp_pytorch import forward_warp
-
-# torch.backends.cudnn.benchmark = True
-
-# Global variables for GUI control
-stop_event = threading.Event()
-progress_queue = queue.Queue()
-processing_thread = None
-help_texts = {} # Dictionary to store help texts
-
-class Tooltip:
-    def __init__(self, widget, text):
-        self.widget = widget
-        self.text = text
-        self.tip_window = None
-        self.widget.bind("<Enter>", self.show_tip)
-        self.widget.bind("<Leave>", self.hide_tip)
-
-    def show_tip(self, event=None):
-        if self.tip_window or not self.text:
-            return
-        x, y, _, _ = self.widget.bbox("insert")
-        x += self.widget.winfo_rootx() + 25
-        y += self.widget.winfo_rooty() + self.widget.winfo_height() + 1
-        self.tip_window = tk.Toplevel(self.widget)
-        self.tip_window.wm_overrideredirect(True)
-        self.tip_window.wm_geometry(f"+{x}+{y}")
-        label = tk.Label(self.tip_window, text=self.text, background="#ffffe0", relief=tk.SOLID, borderwidth=1,
-                         font=("tahoma", "8", "normal"), wraplength=300)
-        label.pack(ipadx=1)
-
-    def hide_tip(self, event=None):
-        if self.tip_window:
-            self.tip_window.destroy()
-        self.tip_window = None
-
-def create_hover_tooltip(widget, key):
-    if key in help_texts:
-        Tooltip(widget, help_texts[key])
-
-def round_to_nearest_64(value):
-    return max(64, round(value / 64) * 64)
-
-def read_video_frames(video_path, process_length, target_fps,
-                      set_pre_res, pre_res_width, pre_res_height, dataset="open"):
-    """
-    Reads video frames and determines the processing resolution.
-    Resolution is determined by set_pre_res, otherwise original resolution is used.
-    """
-    if dataset == "open":
-        print(f"==> Processing video: {video_path}")
-        vid_info = VideoReader(video_path, ctx=cpu(0))
-        original_height, original_width = vid_info.get_batch([0]).shape[1:3]
-        print(f"==> Original video shape: {len(vid_info)} frames, {original_height}x{original_width} per frame")
-
-        height_for_processing = original_height
-        width_for_processing = original_width
-
-        if set_pre_res and pre_res_width > 0 and pre_res_height > 0:
-            # User specified pre-processing resolution
-            height_for_processing = pre_res_height
-            width_for_processing = pre_res_width
-            print(f"==> Pre-processing video to user-specified resolution: {width_for_processing}x{height_for_processing}")
-        else:
-            # If set_pre_res is False, use original resolution.
-            print(f"==> Using original video resolution for processing: {width_for_processing}x{height_for_processing}")
-
-    else:
-        raise NotImplementedError(f"Dataset '{dataset}' not supported.")
-
-    # decord automatically resizes if width/height are passed to VideoReader
-    vid = VideoReader(video_path, ctx=cpu(0), width=width_for_processing, height=height_for_processing)
-    fps = vid.get_avg_fps() if target_fps == -1 else target_fps
-    stride = max(round(vid.get_avg_fps() / fps), 1)
-    frames_idx = list(range(0, len(vid), stride))
-    print(f"==> Downsampled to {len(frames_idx)} frames with stride {stride}")
-    if process_length != -1 and process_length < len(frames_idx):
-        frames_idx = frames_idx[:process_length]
-
-    # Verify the actual shape after Decord processing
-    first_frame_shape = vid.get_batch([0]).shape
-    actual_processed_height, actual_processed_width = first_frame_shape[1:3]
-    print(f"==> Final processing shape: {len(frames_idx)} frames, {actual_processed_height}x{actual_processed_width} per frame")
-
-    frames = vid.get_batch(frames_idx).asnumpy().astype("float32") / 255.0
-
-    return frames, fps, original_height, original_width, actual_processed_height, actual_processed_width
-
-class ForwardWarpStereo(nn.Module):
-    def __init__(self, eps=1e-6, occlu_map=False):
-        super(ForwardWarpStereo, self).__init__()
-        self.eps = eps
-        self.occlu_map = occlu_map
-        self.fw = forward_warp()
-
-    def forward(self, im, disp):
-        im = im.contiguous()
-        disp = disp.contiguous()
-        weights_map = disp - disp.min()
-        weights_map = (1.414) ** weights_map
-        # Reverted to original flow calculation with negative sign for standard right-eye view.
-        # If inverting is desired, this line is the one to change from -disp to disp.
-        flow = -disp.squeeze(1)
-        dummy_flow = torch.zeros_like(flow, requires_grad=False)
-        flow = torch.stack((flow, dummy_flow), dim=-1)
-        res_accum = self.fw(im * weights_map, flow)
-        mask = self.fw(weights_map, flow)
-        mask.clamp_(min=self.eps)
-        res = res_accum / mask
-        if not self.occlu_map:
-            return res
-        else:
-            ones = torch.ones_like(disp, requires_grad=False)
-            occlu_map = self.fw(ones, flow)
-            occlu_map.clamp_(0.0, 1.0)
-            occlu_map = 1.0 - occlu_map
-            return res, occlu_map
-
-def DepthSplatting(input_frames_processed, processed_fps, output_video_path, video_depth, depth_vis, max_disp, process_length, batch_size,
-                   dual_output: bool, zero_disparity_anchor_val: float): # Added zero_disparity_anchor_val
-
-    print("==> Initializing ForwardWarpStereo module")
-    stereo_projector = ForwardWarpStereo(occlu_map=True).cuda()
-
-    num_frames = len(input_frames_processed)
-    height, width, _ = input_frames_processed[0].shape # Get dimensions from already processed frames
-    os.makedirs(os.path.dirname(output_video_path), exist_ok=True) # Ensure output directory exists
-
-    # Determine output video suffix and dimensions
-    if dual_output:
-        suffix = "_splatted2"
-        output_video_width = width * 2 # Mask + Warped
-        output_video_height = height
-    else: # Quad output
-        suffix = "_splatted4"
-        output_video_width = width * 2
-        output_video_height = height * 2
-
-    res_suffix = f"_{width}"
-
-    # Update the main output path
-    base_output_name = os.path.splitext(output_video_path)[0]
-    main_output_video_path = f"{base_output_name}{res_suffix}{suffix}.mp4"
-
-    # Initialize the main video writer
-    main_out = cv2.VideoWriter(
-        main_output_video_path,
-        cv2.VideoWriter_fourcc(*"mp4v"),
-        processed_fps, # Use the fps of the processed video
-        (output_video_width, output_video_height),
-        True
-    )
-    print(f"==> Writing main output video to: {main_output_video_path}")
-
-    # Process only up to process_length if specified, for consistency
-    if process_length != -1 and process_length < num_frames:
-        input_frames_processed = input_frames_processed[:process_length]
-        video_depth = video_depth[:process_length]
-        depth_vis = depth_vis[:process_length]
-        num_frames = process_length
-
-
-    for i in range(0, num_frames, batch_size):
-        if stop_event.is_set():
-            print("==> Stopping DepthSplatting due to user request")
-            del stereo_projector
-            torch.cuda.empty_cache()
-            gc.collect()
-            main_out.release()
-            return
-
-        batch_frames = input_frames_processed[i:i+batch_size]
-        batch_depth = video_depth[i:i+batch_size]
-        batch_depth_vis = depth_vis[i:i+batch_size]
-
-        left_video = torch.from_numpy(batch_frames).permute(0, 3, 1, 2).float().cuda()
-        disp_map = torch.from_numpy(batch_depth).unsqueeze(1).float().cuda()
-
-        # REMOVED: disp_map = disp_map * 2.0 - 1.0
-        
-        # MODIFIED: Use the passed anchor value
-        disp_map = (disp_map - zero_disparity_anchor_val) * 2.0 # Use the anchor value passed to the function
-
-        disp_map = disp_map * max_disp # This line scales the adjusted disparity and remains.
-        with torch.no_grad():
-            right_video, occlusion_mask = stereo_projector(left_video, disp_map)
-        right_video = right_video.cpu().permute(0, 2, 3, 1).numpy()
-        occlusion_mask = occlusion_mask.cpu().permute(0, 2, 3, 1).numpy().repeat(3, axis=-1)
-        for j in range(len(batch_frames)):
-            # Determine the video grid based on dual_output setting
-            if dual_output:
-                # Dual output: Mask | Warped
-                video_grid = np.concatenate([occlusion_mask[j], right_video[j]], axis=1)
-            else:
-                # Quad output: Original | DepthVis (Top), Mask | Warped (Bottom)
-                video_grid_top = np.concatenate([batch_frames[j], batch_depth_vis[j]], axis=1)
-                video_grid_bottom = np.concatenate([occlusion_mask[j], right_video[j]], axis=1)
-                video_grid = np.concatenate([video_grid_top, video_grid_bottom], axis=0)
-
-            video_grid_uint8 = np.clip(video_grid * 255.0, 0, 255).astype(np.uint8)
-            video_grid_bgr = cv2.cvtColor(video_grid_uint8, cv2.COLOR_RGB2BGR)
-
-            # Write to main output video
-            main_out.write(video_grid_bgr)
-
-        del left_video, disp_map, right_video, occlusion_mask
-        torch.cuda.empty_cache()
-        gc.collect()
-        print(f"==> Processed frames {i+1} to {min(i+batch_size, num_frames)}")
-    main_out.release()
-    print("==> Output video writing completed.")
-
-def load_pre_rendered_depth(depth_map_path, process_length=-1, target_height=-1, target_width=-1, match_resolution_to_target=True): # match_resolution_to_target permanently True
-    """
-    Loads pre-rendered depth maps from MP4 or NPZ.
-    If match_resolution_to_target is True, it resizes the depth maps to the target_height/width for compatibility.
-    """
-    print(f"==> Loading pre-rendered depth maps from: {depth_map_path}")
-
-    video_depth_raw = None
-    if depth_map_path.lower().endswith(('.mp4', '.avi', '.mov', '.mkv')):
-        vid = VideoReader(depth_map_path, ctx=cpu(0))
-        frames = vid[:].asnumpy().astype("float32") / 255.0
-        if frames.shape[-1] == 3:
-            print("==> Converting RGB depth frames to grayscale")
-            video_depth_raw = frames.mean(axis=-1)
-        else:
-            video_depth_raw = frames.squeeze(-1)
-    elif depth_map_path.lower().endswith('.npz'):
-        loaded_data = np.load(depth_map_path)
-        if 'depth' in loaded_data:
-            video_depth_raw = loaded_data['depth'].astype("float32")
-        else:
-            raise ValueError("NPZ file does not contain a 'depth' array.")
-    else:
-        raise ValueError(f"Unsupported depth map format: {os.path.basename(depth_map_path)}. Only MP4/NPZ are supported.")
-
-    if process_length != -1 and process_length < len(video_depth_raw):
-        video_depth_raw = video_depth_raw[:process_length]
-
-    # Normalize depth (0 to 1)
-    video_depth_min = video_depth_raw.min()
-    video_depth_max = video_depth_raw.max()
-    if video_depth_max - video_depth_min > 1e-5:
-        video_depth_normalized = (video_depth_raw - video_depth_min) / (video_depth_max - video_depth_min)
-    else:
-        video_depth_normalized = np.zeros_like(video_depth_raw)
-
-    # Resize if matching resolution to target video
-    if match_resolution_to_target and target_height > 0 and target_width > 0:
-        print(f"==> Resizing loaded depth maps to target resolution: {target_width}x{target_height}")
-        resized_depths = []
-        resized_viss = []
-        for i in range(video_depth_normalized.shape[0]):
-            depth_frame = video_depth_normalized[i]
-            # OpenCV expects (width, height)
-            resized_depth_frame = cv2.resize(depth_frame, (target_width, target_height), interpolation=cv2.INTER_LINEAR)
-            resized_depths.append(resized_depth_frame)
-
-            # Apply colormap to the resized depth for visualization
-            vis_frame = cv2.applyColorMap((resized_depth_frame * 255).astype(np.uint8), cv2.COLORMAP_INFERNO)
-            resized_viss.append(vis_frame.astype("float32") / 255.0)
-
-        video_depth = np.stack(resized_depths, axis=0)
-        depth_vis = np.stack(resized_viss, axis=0)
-    else:
-        print(f"==> Not resizing loaded depth maps (match_resolution_to_target is False or target dimensions invalid). Current resolution: {video_depth_normalized.shape[2]}x{video_depth_normalized.shape[1]}")
-        video_depth = video_depth_normalized
-        depth_vis = np.stack([cv2.applyColorMap((frame * 255).astype(np.uint8), cv2.COLORMAP_INFERNO).astype("float32") / 255.0 for frame in video_depth_normalized], axis=0)
-
-    print("==> Depth maps and visualizations loaded successfully")
-    return video_depth, depth_vis
-
-def release_resources():
-    try:
-        torch.cuda.empty_cache()
-        gc.collect()
-        print("==> VRAM and resources released")
-    except Exception as e:
-        print(f"==> Error releasing VRAM: {e}")
-
-def main(settings):
-    input_source_clips_path_setting = settings["input_source_clips"]
-    input_depth_maps_path_setting = settings["input_depth_maps"]
-    output_splatted = settings["output_splatted"]
-    # Original max_disp from GUI
-    gui_max_disp = float(settings["max_disp"]) 
-    process_length = settings["process_length"]
-    batch_size = settings["batch_size"]
-    dual_output = settings["dual_output"]
-    set_pre_res = settings["set_pre_res"]
-    pre_res_width = int(settings["pre_res_width"])
-    pre_res_height = int(settings["pre_res_height"])
-    
-    # NEW: Retrieve default anchor value from GUI settings
-    default_zero_disparity_anchor = settings["zero_disparity_anchor"]
-
-    is_single_file_mode = False
-    input_videos = []
-    finished_source_folder = None
-    finished_depth_folder = None
-
-    is_source_file = os.path.isfile(input_source_clips_path_setting)
-    is_source_dir = os.path.isdir(input_source_clips_path_setting)
-    is_depth_file = os.path.isfile(input_depth_maps_path_setting)
-    is_depth_dir = os.path.isdir(input_depth_maps_path_setting)
-
-    if is_source_file and is_depth_file:
-        is_single_file_mode = True
-        print("==> Running in single file mode. Files will not be moved to 'finished' folders.")
-        input_videos.append(input_source_clips_path_setting)
-        # Ensure output directory exists for single file output
-        os.makedirs(output_splatted, exist_ok=True)
-    elif is_source_dir and is_depth_dir:
-        print("==> Running in batch (folder) mode.")
-        finished_source_folder = os.path.join(input_source_clips_path_setting, "finished")
-        finished_depth_folder = os.path.join(input_depth_maps_path_setting, "finished")
-        os.makedirs(finished_source_folder, exist_ok=True)
-        os.makedirs(finished_depth_folder, exist_ok=True)
-        os.makedirs(output_splatted, exist_ok=True) # Ensure main output folder exists
-
-        video_extensions = ('*.mp4', '*.avi', '*.mov', '*.mkv')
-        for ext in video_extensions:
-            input_videos.extend(glob.glob(os.path.join(input_source_clips_path_setting, ext)))
-        input_videos = sorted(input_videos)
-    else:
-        print("==> Error: Input Source Clips and Input Depth Maps must both be either files or directories. Skipping processing.")
-        progress_queue.put("finished")
-        release_resources()
-        return
-
-    if not input_videos:
-        print(f"No video files found in {input_source_clips_path_setting}")
-        progress_queue.put("finished")
-        release_resources()
-        return
-
-    progress_queue.put(("total", len(input_videos)))
-
-    for idx, video_path in enumerate(input_videos):
-        if stop_event.is_set():
-            print("==> Stopping processing due to user request")
-            release_resources()
-            progress_queue.put("finished")
-            return
-
-        video_name = os.path.splitext(os.path.basename(video_path))[0]
-        print(f"\n==> Processing Video: {video_name}")
-
-        # Determine the initial anchor value from the GUI setting (this can be overridden by JSON)
-        current_zero_disparity_anchor = default_zero_disparity_anchor
-<<<<<<< HEAD
-        # NEW: Determine the initial max_disparity percentage from the GUI setting (this can be overridden by JSON)
-        current_max_disparity_percentage = gui_max_disp
-=======
->>>>>>> 8be2e56f
-
-        # 1. Read input video frames at the determined pre-processing resolution
-        # This resolution will be the target for depth maps and splatting output
-        try:
-            input_frames_processed, processed_fps, original_vid_h, original_vid_w, current_video_processed_height, current_video_processed_width = read_video_frames(
-                video_path, process_length, target_fps=-1, # target_fps unused here, -1 default
-                set_pre_res=set_pre_res, pre_res_width=pre_res_width, pre_res_height=pre_res_height
-            )
-        except Exception as e:
-            print(f"==> Error reading input video {video_path}: {e}. Skipping this video.")
-            progress_queue.put(("processed", idx + 1)) # Still count it as processed to move progress bar
-            continue # Skip to next video
-
-        actual_depth_map_path = None
-        if is_single_file_mode:
-            actual_depth_map_path = input_depth_maps_path_setting
-            # If in single file mode, and the provided depth map doesn't exist, this is an error.
-            if not os.path.exists(actual_depth_map_path):
-                 print(f"==> Error: Single depth map file '{actual_depth_map_path}' not found. Skipping this video.")
-                 progress_queue.put(("processed", idx + 1))
-                 continue
-        else: # Batch mode
-            depth_map_path_mp4 = os.path.join(input_depth_maps_path_setting, f"{video_name}_depth.mp4")
-            depth_map_path_npz = os.path.join(input_depth_maps_path_setting, f"{video_name}_depth.npz")
-
-            if os.path.exists(depth_map_path_mp4):
-                actual_depth_map_path = depth_map_path_mp4
-            elif os.path.exists(depth_map_path_npz):
-                actual_depth_map_path = depth_map_path_npz
-
-        video_depth = None
-        depth_vis = None
-
-        if actual_depth_map_path:
-            # First, normalize the actual_depth_map_path for consistent handling and printing
-            actual_depth_map_path = os.path.normpath(actual_depth_map_path) 
-            
-            print(f"==> Found depth map: {actual_depth_map_path}")
-
-            # Now, use the normalized path for constructing the sidecar path
-            depth_map_basename = os.path.splitext(os.path.basename(actual_depth_map_path))[0]
-            json_sidecar_path = os.path.join(os.path.dirname(actual_depth_map_path), f"{depth_map_basename}.json")
-
-<<<<<<< HEAD
-            anchor_source = "GUI"
-            max_disp_source = "GUI"
-
-=======
->>>>>>> 8be2e56f
-            if os.path.exists(json_sidecar_path):
-                try:
-                    with open(json_sidecar_path, 'r') as f:
-                        sidecar_data = json.load(f)
-<<<<<<< HEAD
-
-                    if "convergence_plane" in sidecar_data and isinstance(sidecar_data["convergence_plane"], (int, float)):
-                        current_zero_disparity_anchor = float(sidecar_data["convergence_plane"])
-                        print(f"==> Using convergence_plane from sidecar JSON '{json_sidecar_path}': {current_zero_disparity_anchor}")
-                        anchor_source = "JSON"
-                    else:
-                        print(f"==> Warning: Sidecar JSON '{json_sidecar_path}' found but 'convergence_plane' key is missing or invalid. Using GUI anchor: {current_zero_disparity_anchor:.2f}")
-                        anchor_source = "GUI (Invalid JSON)"
-
-                    # NEW: Check for max_disparity in sidecar JSON
-                    if "max_disparity" in sidecar_data and isinstance(sidecar_data["max_disparity"], (int, float)):
-                        current_max_disparity_percentage = float(sidecar_data["max_disparity"])
-                        print(f"==> Using max_disparity from sidecar JSON '{json_sidecar_path}': {current_max_disparity_percentage:.1f}")
-                        max_disp_source = "JSON"
-                    else:
-                        print(f"==> Warning: Sidecar JSON '{json_sidecar_path}' found but 'max_disparity' key is missing or invalid. Using GUI max_disp: {current_max_disparity_percentage:.1f}")
-                        max_disp_source = "GUI (Invalid JSON)"
-
-                    progress_queue.put(("status", f"Processing {idx+1}/{len(input_videos)} (Anchor: {current_zero_disparity_anchor:.2f} ({anchor_source}), MaxDisp: {current_max_disparity_percentage:.1f}% ({max_disp_source}))"))
-
-                except json.JSONDecodeError:
-                    print(f"==> Error: Could not parse sidecar JSON '{json_sidecar_path}'. Using GUI anchor and max_disp. Anchor={current_zero_disparity_anchor:.2f}, MaxDisp={current_max_disparity_percentage:.1f}%")
-                    progress_queue.put(("status", f"Processing {idx+1}/{len(input_videos)} (Anchor: {current_zero_disparity_anchor:.2f} (GUI), MaxDisp: {current_max_disparity_percentage:.1f}% (GUI))"))
-                except Exception as e:
-                    print(f"==> Unexpected error reading sidecar JSON '{json_sidecar_path}': {e}. Using GUI anchor and max_disp. Anchor={current_zero_disparity_anchor:.2f}, MaxDisp={current_max_disparity_percentage:.1f}%")
-                    progress_queue.put(("status", f"Processing {idx+1}/{len(input_videos)} (Anchor: {current_zero_disparity_anchor:.2f} (GUI), MaxDisp: {current_max_disparity_percentage:.1f}% (GUI))"))
-            else:
-                print(f"==> No sidecar JSON '{json_sidecar_path}' found for depth map. Using GUI anchor and max_disp: Anchor={current_zero_disparity_anchor:.2f}, MaxDisp={current_max_disparity_percentage:.1f}%")
-                progress_queue.put(("status", f"Processing {idx+1}/{len(input_videos)} (Anchor: {current_zero_disparity_anchor:.2f} (GUI), MaxDisp: {current_max_disparity_percentage:.1f}% (GUI))"))
-            # END SIDECAR JSON DETECTION LOGIC
-=======
-                    if "convergence_plane" in sidecar_data and isinstance(sidecar_data["convergence_plane"], (int, float)):
-                        current_zero_disparity_anchor = float(sidecar_data["convergence_plane"])
-                        print(f"==> Using convergence_plane from sidecar JSON '{json_sidecar_path}': {current_zero_disparity_anchor}")
-                        progress_queue.put(("status", f"Processing {idx+1}/{len(input_videos)} (Anchor from JSON: {current_zero_disparity_anchor:.2f})"))
-                    else:
-                        print(f"==> Warning: Sidecar JSON '{json_sidecar_path}' found but 'convergence_plane' key is missing or invalid. Using GUI anchor: {current_zero_disparity_anchor:.2f}")
-                        progress_queue.put(("status", f"Processing {idx+1}/{len(input_videos)} (Anchor from GUI: {current_zero_disparity_anchor:.2f})"))
-                except json.JSONDecodeError:
-                    print(f"==> Error: Could not parse sidecar JSON '{json_sidecar_path}'. Using GUI anchor: {current_zero_disparity_anchor:.2f}")
-                    progress_queue.put(("status", f"Processing {idx+1}/{len(input_videos)} (Anchor from GUI: {current_zero_disparity_anchor:.2f})"))
-                except Exception as e:
-                    print(f"==> Unexpected error reading sidecar JSON '{json_sidecar_path}': {e}. Using GUI anchor: {current_zero_disparity_anchor:.2f}")
-                    progress_queue.put(("status", f"Processing {idx+1}/{len(input_videos)} (Anchor from GUI: {current_zero_disparity_anchor:.2f})"))
-            else:
-                print(f"==> No sidecar JSON '{json_sidecar_path}' found for depth map. Using GUI anchor: {current_zero_disparity_anchor:.2f}")
-                progress_queue.put(("status", f"Processing {idx+1}/{len(input_videos)} (Anchor from GUI: {current_zero_disparity_anchor:.2f})"))
-            # END NEW SIDECAR JSON DETECTION LOGIC
->>>>>>> 8be2e56f
-
-            try:
-                video_depth, depth_vis = load_pre_rendered_depth(
-                    actual_depth_map_path,
-                    process_length=process_length,
-                    target_height=current_video_processed_height, # Pass the height of the processed video
-                    target_width=current_video_processed_width,   # Pass the width of the processed video
-                    match_resolution_to_target=True               # Permanently set to True
-                )
-            except Exception as e:
-                print(f"==> Error loading depth map from {actual_depth_map_path}: {e}. Skipping this video.")
-                progress_queue.put(("processed", idx + 1))
-                continue
-        else:
-            print(f"==> Error: No depth map found for {video_name} in {input_depth_maps_path_setting}. Expected '{video_name}_depth.mp4' or '{video_name}_depth.npz' in folder mode. Skipping this video.")
-            progress_queue.put(("processed", idx + 1))
-            continue
-
-        if video_depth is None or depth_vis is None:
-            print(f"==> Skipping video {video_name} due to depth load failure or stop request.")
-            progress_queue.put(("processed", idx + 1))
-            continue
-
-        # Ensure the depth map resolution matches the input frames for splatting
-        if not (video_depth.shape[1] == current_video_processed_height and video_depth.shape[2] == current_video_processed_width):
-            print(f"==> Warning: Depth map resolution ({video_depth.shape[2]}x{video_depth.shape[1]}) does not match processed video resolution ({current_video_processed_width}x{current_video_processed_height}). This should have been handled by 'match_depth_res' being True. Attempting final resize as safeguard.")
-            # As a safeguard, perform a final resize if mismatch persists (should be rare with match_depth_res=True)
-            resized_video_depth = np.stack([cv2.resize(frame, (current_video_processed_width, current_video_processed_height), interpolation=cv2.INTER_LINEAR) for frame in video_depth], axis=0)
-            resized_depth_vis = np.stack([cv2.resize(frame, (current_video_processed_width, current_video_processed_height), interpolation=cv2.INTER_LINEAR) for frame in depth_vis], axis=0)
-            video_depth = resized_video_depth
-            depth_vis = resized_depth_vis
-
-        if stop_event.is_set():
-            print("==> Stopping processing due to user request")
-            release_resources()
-            progress_queue.put("finished")
-            return
-
-<<<<<<< HEAD
-        # Use the (potentially overridden) current_max_disparity_percentage
-        actual_percentage_for_calculation = current_max_disparity_percentage / 20.0
-=======
-        percentage_max_disp_input = float(settings["max_disp"]) # Get the percentage value from settings
-        actual_percentage_for_calculation = percentage_max_disp_input / 20.0
->>>>>>> 8be2e56f
-        actual_max_disp_pixels = (actual_percentage_for_calculation / 100.0) * current_video_processed_width
-        print(f"==> Max Disparity Input: {current_max_disparity_percentage:.1f}% -> Calculated Max Disparity for splatting: {actual_max_disp_pixels:.2f} pixels")
-
-        output_video_path_base = os.path.join(output_splatted, f"{video_name}.mp4") # This is the base path before _res_suffix_suffix is added
-        DepthSplatting(
-            input_frames_processed=input_frames_processed, # Pass already loaded frames
-            processed_fps=processed_fps,                   # Pass calculated FPS
-            output_video_path=output_video_path_base,
-            video_depth=video_depth,
-            depth_vis=depth_vis,
-            max_disp=actual_max_disp_pixels,
-            process_length=process_length,
-            batch_size=batch_size,
-            dual_output=dual_output,
-            zero_disparity_anchor_val=current_zero_disparity_anchor # Pass the (potentially overridden) anchor value
-        )
-        if stop_event.is_set():
-            print("==> Stopping after DepthSplatting due to user request")
-            release_resources()
-            progress_queue.put("finished")
-            return
-        # The DepthSplatting function returns the actual output path, but for simplicity we rely on its print statement
-        print(f"==> Splatted video saved for {video_name}.") # Actual path printed by DepthSplatting
-
-        if not stop_event.is_set() and not is_single_file_mode: # Only move if not single file mode
-            try:
-                shutil.move(video_path, finished_source_folder)
-                print(f"==> Moved processed video to: {finished_source_folder}")
-            except Exception as e:
-                print(f"==> Failed to move video {video_path}: {e}")
-            if actual_depth_map_path and os.path.exists(actual_depth_map_path):
-                try:
-                    shutil.move(actual_depth_map_path, finished_depth_folder)
-                    print(f"==> Moved depth map to: {finished_depth_folder}")
-                except Exception as e:
-                    print(f"==> Failed to move depth map {actual_depth_map_path}: {e}")
-        elif is_single_file_mode:
-            print(f"==> Single file mode for {video_name}: Skipping moving files to 'finished' folder.")
-
-        progress_queue.put(("processed", idx + 1))
-    release_resources()
-    progress_queue.put("finished")
-    print("\n==> Batch Depth Splatting Process Completed Successfully")
-
-def browse_folder(var):
-    folder = filedialog.askdirectory()
-    if folder:
-        var.set(folder)
-
-def browse_file(var, filetypes_list):
-    file_path = filedialog.askopenfilename(filetypes=filetypes_list)
-    if file_path:
-        var.set(file_path)
-
-def start_processing():
-    global processing_thread
-    stop_event.clear()
-    start_button.config(state="disabled")
-    stop_button.config(state="normal")
-    status_label.config(text="Starting processing...")
-
-    # Input validation for new fields
-    try:
-        if set_pre_res_var.get():
-            pre_res_w = int(pre_res_width_var.get())
-            pre_res_h = int(pre_res_height_var.get())
-            if pre_res_w <= 0 or pre_res_h <= 0:
-                raise ValueError("Pre-processing Width and Height must be positive.")
-
-        max_disp_val = float(max_disp_var.get())
-        if max_disp_val <= 0:
-            raise ValueError("Max Disparity must be positive.")
-            
-        # NEW: Validate Zero Disparity Anchor
-        anchor_val = float(zero_disparity_anchor_var.get())
-        if not (0.0 <= anchor_val <= 1.0):
-            raise ValueError("Zero Disparity Anchor must be between 0.0 and 1.0.")
-
-    except ValueError as e:
-        status_label.config(text=f"Error: {e}")
-        start_button.config(state="normal")
-        stop_button.config(state="disabled")
-        return
-
-    settings = {
-        "input_source_clips": input_source_clips_var.get(),
-        "input_depth_maps": input_depth_maps_var.get(),
-        "output_splatted": output_splatted_var.get(),
-        "max_disp": float(max_disp_var.get()),
-        "process_length": int(process_length_var.get()),
-        "batch_size": int(batch_size_var.get()),
-        "dual_output": dual_output_var.get(),
-        "enable_low_res_output": False, # Permanently disabled
-        "low_res_width": 0,             # Placeholder value
-        "low_res_height": 0,            # Placeholder value
-        "set_pre_res": set_pre_res_var.get(),
-        "pre_res_width": pre_res_width_var.get(),
-        "pre_res_height": pre_res_height_var.get(),
-        "match_depth_res": True,         # Permanently set to True
-        "zero_disparity_anchor": float(zero_disparity_anchor_var.get()), # NEW: Add to settings
-    }
-    processing_thread = threading.Thread(target=main, args=(settings,))
-    processing_thread.start()
-    check_queue()
-
-def stop_processing():
-    global processing_thread
-    stop_event.set()
-    status_label.config(text="Stopping...")
-    stop_button.config(state="disabled")
-
-def exit_app():
-    global processing_thread
-    save_config()
-    stop_event.set()
-    if processing_thread and processing_thread.is_alive():
-        print("==> Waiting for processing thread to finish...")
-        processing_thread.join(timeout=5.0)  # Give thread a chance to terminate
-        if processing_thread.is_alive():
-            print("==> Thread did not terminate gracefully within timeout.")
-    release_resources()
-    root.destroy()
-
-def check_queue():
-    try:
-        while True:
-            message = progress_queue.get_nowait()
-            if message == "finished":
-                status_label.config(text="Processing finished")
-                start_button.config(state="normal")
-                stop_button.config(state="disabled")
-                progress_var.set(0) # Reset progress bar
-                break
-            elif message[0] == "total":
-                total_videos = message[1]
-                progress_bar.config(maximum=total_videos)
-                progress_var.set(0) # Start from 0
-                status_label.config(text=f"Processing 0 of {total_videos}")
-            elif message[0] == "processed":
-                processed = message[1]
-                total = progress_bar["maximum"]
-                progress_var.set(processed)
-                # Update status label to show progress, but don't overwrite custom status
-                current_status_text = status_label.cget("text")
-<<<<<<< HEAD
-                if not current_status_text.startswith(f"Processing {processed}/{total}") and not "finished" in current_status_text:
-                    # If it's a custom anchor/max_disp message, just update progress part
-                    parts = current_status_text.split("(", 1) # Split only on the first '('
-                    if len(parts) > 1: # If it has an anchor/max_disp part
-                        status_label.config(text=f"Processing {processed}/{total} ({parts[1]}")
-=======
-                if not current_status_text.startswith("Processing ") or ("Anchor from" in current_status_text and not "finished" in current_status_text):
-                    # If it's a custom anchor message, just update progress part
-                    parts = current_status_text.split("(")
-                    if len(parts) > 1: # If it has an anchor part
-                        progress_queue.put(("status", f"Processing {processed}/{total} ({parts[1]}"))
->>>>>>> 8be2e56f
-                    else: # If it's a basic processing message
-                        status_label.config(text=f"Processing {processed} of {total}")
-                else: # Default behavior if no custom status or if it's already "Processing X of Y"
-                    status_label.config(text=f"Processing {processed} of {total}")
-            elif message[0] == "status": # NEW: Handle custom status messages
-                status_label.config(text=message[1])
-    except queue.Empty:
-        pass
-    root.after(100, check_queue)
-
-def load_help_texts():
-    global help_texts
-    try:
-        with open("splatter_help.json", "r") as f:
-            help_texts = json.load(f)
-    except FileNotFoundError:
-        print("Error: splatter_help.json not found. Tooltips will not be available.")
-        help_texts = {}
-    except json.JSONDecodeError:
-        print("Error: Could not decode splatter_help.json. Check file format.")
-        help_texts = {}
-
-
-def save_config():
-    config = {
-        "input_source_clips": input_source_clips_var.get(),
-        "input_depth_maps": input_depth_maps_var.get(),
-        "output_splatted": output_splatted_var.get(),
-        "max_disp": max_disp_var.get(),
-        "process_length": process_length_var.get(),
-        "batch_size": batch_size_var.get(),
-        "dual_output": dual_output_var.get(),
-        "set_pre_res": set_pre_res_var.get(),
-        "pre_res_width": pre_res_width_var.get(),
-        "pre_res_height": pre_res_height_var.get(),
-        "convergence_point": zero_disparity_anchor_var.get(),
-    }
-    with open("config_splat.json", "w") as f:
-        json.dump(config, f, indent=4)
-
-def load_config():
-    if os.path.exists("config_splat.json"):
-        with open("config_splat.json", "r") as f:
-            config = json.load(f)
-            input_source_clips_var.set(config.get("input_source_clips", "./input_source_clips"))
-            input_depth_maps_var.set(config.get("input_depth_maps", "./input_depth_maps"))
-            output_splatted_var.set(config.get("output_splatted", "./output_splatted"))
-            max_disp_var.set(config.get("max_disp", "20.0"))
-            process_length_var.set(config.get("process_length", "-1"))
-            batch_size_var.set(config.get("batch_size", "10"))
-            dual_output_var.set(config.get("dual_output", False))
-            set_pre_res_var.set(config.get("set_pre_res", False))
-            pre_res_width_var.set(config.get("pre_res_width", "1920"))
-            pre_res_height_var.set(config.get("pre_res_height", "1080"))
-            zero_disparity_anchor_var.set(config.get("convergence_point", "0.5"))
-
-# Load help texts at the start
-load_help_texts()
-
-# GUI Setup
-root = tk.Tk()
-root.title("Batch Depth Splatting")
-
-# Variables with defaults
-input_source_clips_var = tk.StringVar(value="./input_source_clips")
-input_depth_maps_var = tk.StringVar(value="./input_depth_maps")
-output_splatted_var = tk.StringVar(value="./output_splatted")
-max_disp_var = tk.StringVar(value="20.0")
-process_length_var = tk.StringVar(value="-1")
-batch_size_var = tk.StringVar(value="10")
-dual_output_var = tk.BooleanVar(value=False) # Default to Quad
-set_pre_res_var = tk.BooleanVar(value=False)
-pre_res_width_var = tk.StringVar(value="1920")
-pre_res_height_var = tk.StringVar(value="1080")
-zero_disparity_anchor_var = tk.StringVar(value="0.5") # NEW: Default to 0.5 (mid-ground anchor)
-
-# Load configuration
-load_config()
-
-# Folder selection frame
-folder_frame = tk.LabelFrame(root, text="Input/Output Folders")
-folder_frame.pack(pady=10, padx=10, fill="x")
-
-# Input Source Clips Row
-lbl_source_clips = tk.Label(folder_frame, text="Input Source Clips:")
-lbl_source_clips.grid(row=0, column=0, sticky="e", padx=5, pady=2)
-entry_source_clips = tk.Entry(folder_frame, textvariable=input_source_clips_var, width=40) # Reduced width for more buttons
-entry_source_clips.grid(row=0, column=1, padx=5, pady=2)
-btn_browse_source_clips_folder = tk.Button(folder_frame, text="Browse Folder", command=lambda: browse_folder(input_source_clips_var))
-btn_browse_source_clips_folder.grid(row=0, column=2, padx=2, pady=2)
-btn_select_source_clips_file = tk.Button(folder_frame, text="Select File", command=lambda: browse_file(input_source_clips_var, [("Video Files", "*.mp4 *.avi *.mov *.mkv"), ("All files", "*.*")]))
-btn_select_source_clips_file.grid(row=0, column=3, padx=2, pady=2)
-create_hover_tooltip(lbl_source_clips, "input_source_clips") # Existing
-create_hover_tooltip(entry_source_clips, "input_source_clips") # Existing
-create_hover_tooltip(btn_browse_source_clips_folder, "input_source_clips_folder") # NEW TOOLTIP
-create_hover_tooltip(btn_select_source_clips_file, "input_source_clips_file") # NEW TOOLTIP
-
-
-# Input Depth Maps Row
-lbl_input_depth_maps = tk.Label(folder_frame, text="Input Depth Maps:")
-lbl_input_depth_maps.grid(row=1, column=0, sticky="e", padx=5, pady=2)
-entry_input_depth_maps = tk.Entry(folder_frame, textvariable=input_depth_maps_var, width=40) # Reduced width
-entry_input_depth_maps.grid(row=1, column=1, padx=5, pady=2)
-btn_browse_input_depth_maps_folder = tk.Button(folder_frame, text="Browse Folder", command=lambda: browse_folder(input_depth_maps_var))
-btn_browse_input_depth_maps_folder.grid(row=1, column=2, padx=2, pady=2)
-btn_select_input_depth_maps_file = tk.Button(folder_frame, text="Select File", command=lambda: browse_file(input_depth_maps_var, [("Depth Files", "*.mp4 *.npz"), ("All files", "*.*")]))
-btn_select_input_depth_maps_file.grid(row=1, column=3, padx=2, pady=2)
-create_hover_tooltip(lbl_input_depth_maps, "input_depth_maps") # Existing
-create_hover_tooltip(entry_input_depth_maps, "input_depth_maps") # Existing
-create_hover_tooltip(btn_browse_input_depth_maps_folder, "input_depth_maps_folder") # NEW TOOLTIP
-create_hover_tooltip(btn_select_input_depth_maps_file, "input_depth_maps_file") # NEW TOOLTIP
-
-
-# Output Splatted Row
-lbl_output_splatted = tk.Label(folder_frame, text="Output Splatted:")
-lbl_output_splatted.grid(row=2, column=0, sticky="e", padx=5, pady=2)
-entry_output_splatted = tk.Entry(folder_frame, textvariable=output_splatted_var, width=40) # Reduced width
-entry_output_splatted.grid(row=2, column=1, padx=5, pady=2)
-btn_browse_output_splatted = tk.Button(folder_frame, text="Browse Folder", command=lambda: browse_folder(output_splatted_var))
-btn_browse_output_splatted.grid(row=2, column=2, columnspan=2, padx=5, pady=2) # Spanning two columns
-create_hover_tooltip(lbl_output_splatted, "output_splatted")
-create_hover_tooltip(entry_output_splatted, "output_splatted")
-create_hover_tooltip(btn_browse_output_splatted, "output_splatted")
-
-
-# Pre-processing Settings Frame
-preprocessing_frame = tk.LabelFrame(root, text="Pre-processing & Resolution Settings")
-preprocessing_frame.pack(pady=10, padx=10, fill="x")
-
-# Set Pre-processing Resolution
-set_pre_res_checkbox = tk.Checkbutton(preprocessing_frame, text="Set Pre-processing Resolution", variable=set_pre_res_var)
-set_pre_res_checkbox.grid(row=0, column=0, columnspan=2, sticky="w", padx=5, pady=2)
-create_hover_tooltip(set_pre_res_checkbox, "set_pre_res")
-
-pre_res_width_label = tk.Label(preprocessing_frame, text="Width:")
-pre_res_width_label.grid(row=1, column=0, sticky="e", padx=5, pady=2)
-pre_res_width_entry = tk.Entry(preprocessing_frame, textvariable=pre_res_width_var, width=10)
-pre_res_width_entry.grid(row=1, column=1, sticky="w", padx=5, pady=2)
-create_hover_tooltip(pre_res_width_label, "pre_res_width")
-create_hover_tooltip(pre_res_width_entry, "pre_res_width")
-
-pre_res_height_label = tk.Label(preprocessing_frame, text="Height:")
-pre_res_height_label.grid(row=1, column=2, sticky="e", padx=5, pady=2)
-pre_res_height_entry = tk.Entry(preprocessing_frame, textvariable=pre_res_height_var, width=10)
-pre_res_height_entry.grid(row=1, column=3, sticky="w", padx=5, pady=2)
-create_hover_tooltip(pre_res_height_label, "pre_res_height")
-create_hover_tooltip(pre_res_height_entry, "pre_res_height")
-
-
-# Function to enable/disable pre-res input fields
-def toggle_pre_res_fields():
-    state = "normal" if set_pre_res_var.get() else "disabled"
-    pre_res_width_label.config(state=state)
-    pre_res_width_entry.config(state=state)
-    pre_res_height_label.config(state=state)
-    pre_res_height_entry.config(state=state)
-
-# Trace the enable_low_res_output_var to call the toggle function
-set_pre_res_var.trace_add("write", lambda *args: toggle_pre_res_fields())
-
-
-# Output Settings Frame
-output_settings_frame = tk.LabelFrame(root, text="Splatting & Output Settings")
-output_settings_frame.pack(pady=10, padx=10, fill="x")
-
-# Max Disparity and Batch Size within Output Settings
-lbl_max_disp = tk.Label(output_settings_frame, text="Max Disparity %:")
-lbl_max_disp.grid(row=0, column=0, sticky="e", padx=5, pady=2)
-entry_max_disp = tk.Entry(output_settings_frame, textvariable=max_disp_var, width=15)
-entry_max_disp.grid(row=0, column=1, sticky="w", padx=5, pady=2)
-create_hover_tooltip(lbl_max_disp, "max_disp")
-create_hover_tooltip(entry_max_disp, "max_disp")
-
-
-lbl_batch_size = tk.Label(output_settings_frame, text="Batch Size:")
-lbl_batch_size.grid(row=0, column=2, sticky="e", padx=5, pady=2)
-entry_batch_size = tk.Entry(output_settings_frame, textvariable=batch_size_var, width=15)
-entry_batch_size.grid(row=0, column=3, sticky="w", padx=5, pady=2)
-create_hover_tooltip(lbl_batch_size, "batch_size")
-create_hover_tooltip(entry_batch_size, "batch_size")
-
-
-# NEW: Zero Disparity Anchor Point input (Moved to row 1)
-lbl_zero_disparity_anchor = tk.Label(output_settings_frame, text="Convergence Point (0-1):")
-lbl_zero_disparity_anchor.grid(row=1, column=0, sticky="e", padx=5, pady=2) # CHANGED FROM row=2 to row=1
-entry_zero_disparity_anchor = tk.Entry(output_settings_frame, textvariable=zero_disparity_anchor_var, width=15)
-entry_zero_disparity_anchor.grid(row=1, column=1, sticky="w", padx=5, pady=2) # CHANGED FROM row=2 to row=1
-create_hover_tooltip(lbl_zero_disparity_anchor, "convergence_point")
-create_hover_tooltip(entry_zero_disparity_anchor, "convergence_point")
-
-# Process Length (Moved to row 2)
-lbl_process_length = tk.Label(output_settings_frame, text="Process Length (-1 for all):")
-lbl_process_length.grid(row=2, column=0, sticky="e", padx=5, pady=2) # CHANGED FROM row=3 to row=2
-entry_process_length = tk.Entry(output_settings_frame, textvariable=process_length_var, width=15)
-entry_process_length.grid(row=2, column=1, sticky="w", padx=5, pady=2) # CHANGED FROM row=3 to row=2
-create_hover_tooltip(lbl_process_length, "process_length")
-create_hover_tooltip(entry_process_length, "process_length")
-
-# Dual Output Checkbox (Moved to row 3, now at the bottom of these settings)
-dual_output_checkbox = tk.Checkbutton(output_settings_frame, text="Dual Output (Mask & Warped)", variable=dual_output_var)
-dual_output_checkbox.grid(row=3, column=0, columnspan=2, sticky="w", padx=5, pady=2) # CHANGED FROM row=1 to row=3
-create_hover_tooltip(dual_output_checkbox, "dual_output")
-
-
-# Progress frame
-progress_frame = tk.LabelFrame(root, text="Progress")
-progress_frame.pack(pady=10, padx=10, fill="x")
-progress_var = tk.DoubleVar()
-progress_bar = ttk.Progressbar(progress_frame, variable=progress_var, maximum=100)
-progress_bar.pack(fill="x", expand=True, padx=5, pady=2)
-status_label = tk.Label(progress_frame, text="Ready")
-status_label.pack(padx=5, pady=2)
-
-# Button frame
-button_frame = tk.Frame(root)
-button_frame.pack(pady=10)
-start_button = tk.Button(button_frame, text="START", command=start_processing)
-start_button.pack(side="left", padx=5)
-create_hover_tooltip(start_button, "start_button")
-
-stop_button = tk.Button(button_frame, text="STOP", command=stop_processing, state="disabled")
-stop_button.pack(side="left", padx=5)
-create_hover_tooltip(stop_button, "stop_button")
-
-exit_button = tk.Button(button_frame, text="EXIT", command=exit_app)
-exit_button.pack(side="left", padx=5)
-create_hover_tooltip(exit_button, "exit_button")
-
-
-# Initial calls to set the correct state based on loaded config
-root.after(10, toggle_pre_res_fields)
-
-# Run the GUI
+import gc
+import os
+import cv2
+import glob
+import shutil
+import numpy as np
+import torch
+import torch.nn as nn
+import torch.nn.functional as F
+from torchvision.io import write_video
+from decord import VideoReader, cpu
+import tkinter as tk
+from tkinter import filedialog, ttk
+import json
+import threading
+import queue
+import subprocess
+import time
+
+# Import custom modules
+from dependency.forward_warp_pytorch import forward_warp
+
+# torch.backends.cudnn.benchmark = True
+
+# Global variables for GUI control
+stop_event = threading.Event()
+progress_queue = queue.Queue()
+processing_thread = None
+help_texts = {} # Dictionary to store help texts
+
+class Tooltip:
+    def __init__(self, widget, text):
+        self.widget = widget
+        self.text = text
+        self.tip_window = None
+        self.widget.bind("<Enter>", self.show_tip)
+        self.widget.bind("<Leave>", self.hide_tip)
+
+    def show_tip(self, event=None):
+        if self.tip_window or not self.text:
+            return
+        x, y, _, _ = self.widget.bbox("insert")
+        x += self.widget.winfo_rootx() + 25
+        y += self.widget.winfo_rooty() + self.widget.winfo_height() + 1
+        self.tip_window = tk.Toplevel(self.widget)
+        self.tip_window.wm_overrideredirect(True)
+        self.tip_window.wm_geometry(f"+{x}+{y}")
+        label = tk.Label(self.tip_window, text=self.text, background="#ffffe0", relief=tk.SOLID, borderwidth=1,
+                         font=("tahoma", "8", "normal"), wraplength=300)
+        label.pack(ipadx=1)
+
+    def hide_tip(self, event=None):
+        if self.tip_window:
+            self.tip_window.destroy()
+        self.tip_window = None
+
+def create_hover_tooltip(widget, key):
+    if key in help_texts:
+        Tooltip(widget, help_texts[key])
+
+def round_to_nearest_64(value):
+    return max(64, round(value / 64) * 64)
+
+def read_video_frames(video_path, process_length, target_fps,
+                      set_pre_res, pre_res_width, pre_res_height, dataset="open"):
+    """
+    Reads video frames and determines the processing resolution.
+    Resolution is determined by set_pre_res, otherwise original resolution is used.
+    """
+    if dataset == "open":
+        print(f"==> Processing video: {video_path}")
+        vid_info = VideoReader(video_path, ctx=cpu(0))
+        original_height, original_width = vid_info.get_batch([0]).shape[1:3]
+        print(f"==> Original video shape: {len(vid_info)} frames, {original_height}x{original_width} per frame")
+
+        height_for_processing = original_height
+        width_for_processing = original_width
+
+        if set_pre_res and pre_res_width > 0 and pre_res_height > 0:
+            # User specified pre-processing resolution
+            height_for_processing = pre_res_height
+            width_for_processing = pre_res_width
+            print(f"==> Pre-processing video to user-specified resolution: {width_for_processing}x{height_for_processing}")
+        else:
+            # If set_pre_res is False, use original resolution.
+            print(f"==> Using original video resolution for processing: {width_for_processing}x{height_for_processing}")
+
+    else:
+        raise NotImplementedError(f"Dataset '{dataset}' not supported.")
+
+    # decord automatically resizes if width/height are passed to VideoReader
+    vid = VideoReader(video_path, ctx=cpu(0), width=width_for_processing, height=height_for_processing)
+    fps = vid.get_avg_fps() if target_fps == -1 else target_fps
+    stride = max(round(vid.get_avg_fps() / fps), 1)
+    frames_idx = list(range(0, len(vid), stride))
+    print(f"==> Downsampled to {len(frames_idx)} frames with stride {stride}")
+    if process_length != -1 and process_length < len(frames_idx):
+        frames_idx = frames_idx[:process_length]
+
+    # Verify the actual shape after Decord processing
+    first_frame_shape = vid.get_batch([0]).shape
+    actual_processed_height, actual_processed_width = first_frame_shape[1:3]
+    print(f"==> Final processing shape: {len(frames_idx)} frames, {actual_processed_height}x{actual_processed_width} per frame")
+
+    frames = vid.get_batch(frames_idx).asnumpy().astype("float32") / 255.0
+
+    return frames, fps, original_height, original_width, actual_processed_height, actual_processed_width
+
+class ForwardWarpStereo(nn.Module):
+    def __init__(self, eps=1e-6, occlu_map=False):
+        super(ForwardWarpStereo, self).__init__()
+        self.eps = eps
+        self.occlu_map = occlu_map
+        self.fw = forward_warp()
+
+    def forward(self, im, disp):
+        im = im.contiguous()
+        disp = disp.contiguous()
+        weights_map = disp - disp.min()
+        weights_map = (1.414) ** weights_map
+        # Reverted to original flow calculation with negative sign for standard right-eye view.
+        # If inverting is desired, this line is the one to change from -disp to disp.
+        flow = -disp.squeeze(1)
+        dummy_flow = torch.zeros_like(flow, requires_grad=False)
+        flow = torch.stack((flow, dummy_flow), dim=-1)
+        res_accum = self.fw(im * weights_map, flow)
+        mask = self.fw(weights_map, flow)
+        mask.clamp_(min=self.eps)
+        res = res_accum / mask
+        if not self.occlu_map:
+            return res
+        else:
+            ones = torch.ones_like(disp, requires_grad=False)
+            occlu_map = self.fw(ones, flow)
+            occlu_map.clamp_(0.0, 1.0)
+            occlu_map = 1.0 - occlu_map
+            return res, occlu_map
+
+def DepthSplatting(input_frames_processed, processed_fps, output_video_path, video_depth, depth_vis, max_disp, process_length, batch_size,
+                   dual_output: bool, zero_disparity_anchor_val: float): # Added zero_disparity_anchor_val
+
+    print("==> Initializing ForwardWarpStereo module")
+    stereo_projector = ForwardWarpStereo(occlu_map=True).cuda()
+
+    num_frames = len(input_frames_processed)
+    height, width, _ = input_frames_processed[0].shape # Get dimensions from already processed frames
+    os.makedirs(os.path.dirname(output_video_path), exist_ok=True) # Ensure output directory exists
+
+    # Determine output video suffix and dimensions
+    if dual_output:
+        suffix = "_splatted2"
+        output_video_width = width * 2 # Mask + Warped
+        output_video_height = height
+    else: # Quad output
+        suffix = "_splatted4"
+        output_video_width = width * 2
+        output_video_height = height * 2
+
+    res_suffix = f"_{width}"
+
+    # Update the main output path
+    base_output_name = os.path.splitext(output_video_path)[0]
+    main_output_video_path = f"{base_output_name}{res_suffix}{suffix}.mp4"
+
+    # Initialize the main video writer
+    main_out = cv2.VideoWriter(
+        main_output_video_path,
+        cv2.VideoWriter_fourcc(*"mp4v"),
+        processed_fps, # Use the fps of the processed video
+        (output_video_width, output_video_height),
+        True
+    )
+    print(f"==> Writing main output video to: {main_output_video_path}")
+
+    # Process only up to process_length if specified, for consistency
+    if process_length != -1 and process_length < num_frames:
+        input_frames_processed = input_frames_processed[:process_length]
+        video_depth = video_depth[:process_length]
+        depth_vis = depth_vis[:process_length]
+        num_frames = process_length
+
+
+    for i in range(0, num_frames, batch_size):
+        if stop_event.is_set():
+            print("==> Stopping DepthSplatting due to user request")
+            del stereo_projector
+            torch.cuda.empty_cache()
+            gc.collect()
+            main_out.release()
+            return
+
+        batch_frames = input_frames_processed[i:i+batch_size]
+        batch_depth = video_depth[i:i+batch_size]
+        batch_depth_vis = depth_vis[i:i+batch_size]
+
+        left_video = torch.from_numpy(batch_frames).permute(0, 3, 1, 2).float().cuda()
+        disp_map = torch.from_numpy(batch_depth).unsqueeze(1).float().cuda()
+
+        # REMOVED: disp_map = disp_map * 2.0 - 1.0
+        
+        # MODIFIED: Use the passed anchor value
+        disp_map = (disp_map - zero_disparity_anchor_val) * 2.0 # Use the anchor value passed to the function
+
+        disp_map = disp_map * max_disp # This line scales the adjusted disparity and remains.
+        with torch.no_grad():
+            right_video, occlusion_mask = stereo_projector(left_video, disp_map)
+        right_video = right_video.cpu().permute(0, 2, 3, 1).numpy()
+        occlusion_mask = occlusion_mask.cpu().permute(0, 2, 3, 1).numpy().repeat(3, axis=-1)
+        for j in range(len(batch_frames)):
+            # Determine the video grid based on dual_output setting
+            if dual_output:
+                # Dual output: Mask | Warped
+                video_grid = np.concatenate([occlusion_mask[j], right_video[j]], axis=1)
+            else:
+                # Quad output: Original | DepthVis (Top), Mask | Warped (Bottom)
+                video_grid_top = np.concatenate([batch_frames[j], batch_depth_vis[j]], axis=1)
+                video_grid_bottom = np.concatenate([occlusion_mask[j], right_video[j]], axis=1)
+                video_grid = np.concatenate([video_grid_top, video_grid_bottom], axis=0)
+
+            video_grid_uint8 = np.clip(video_grid * 255.0, 0, 255).astype(np.uint8)
+            video_grid_bgr = cv2.cvtColor(video_grid_uint8, cv2.COLOR_RGB2BGR)
+
+            # Write to main output video
+            main_out.write(video_grid_bgr)
+
+        del left_video, disp_map, right_video, occlusion_mask
+        torch.cuda.empty_cache()
+        gc.collect()
+        print(f"==> Processed frames {i+1} to {min(i+batch_size, num_frames)}")
+    main_out.release()
+    print("==> Output video writing completed.")
+
+def load_pre_rendered_depth(depth_map_path, process_length=-1, target_height=-1, target_width=-1, match_resolution_to_target=True): # match_resolution_to_target permanently True
+    """
+    Loads pre-rendered depth maps from MP4 or NPZ.
+    If match_resolution_to_target is True, it resizes the depth maps to the target_height/width for compatibility.
+    """
+    print(f"==> Loading pre-rendered depth maps from: {depth_map_path}")
+
+    video_depth_raw = None
+    if depth_map_path.lower().endswith(('.mp4', '.avi', '.mov', '.mkv')):
+        vid = VideoReader(depth_map_path, ctx=cpu(0))
+        frames = vid[:].asnumpy().astype("float32") / 255.0
+        if frames.shape[-1] == 3:
+            print("==> Converting RGB depth frames to grayscale")
+            video_depth_raw = frames.mean(axis=-1)
+        else:
+            video_depth_raw = frames.squeeze(-1)
+    elif depth_map_path.lower().endswith('.npz'):
+        loaded_data = np.load(depth_map_path)
+        if 'depth' in loaded_data:
+            video_depth_raw = loaded_data['depth'].astype("float32")
+        else:
+            raise ValueError("NPZ file does not contain a 'depth' array.")
+    else:
+        raise ValueError(f"Unsupported depth map format: {os.path.basename(depth_map_path)}. Only MP4/NPZ are supported.")
+
+    if process_length != -1 and process_length < len(video_depth_raw):
+        video_depth_raw = video_depth_raw[:process_length]
+
+    # Normalize depth (0 to 1)
+    video_depth_min = video_depth_raw.min()
+    video_depth_max = video_depth_raw.max()
+    if video_depth_max - video_depth_min > 1e-5:
+        video_depth_normalized = (video_depth_raw - video_depth_min) / (video_depth_max - video_depth_min)
+    else:
+        video_depth_normalized = np.zeros_like(video_depth_raw)
+
+    # Resize if matching resolution to target video
+    if match_resolution_to_target and target_height > 0 and target_width > 0:
+        print(f"==> Resizing loaded depth maps to target resolution: {target_width}x{target_height}")
+        resized_depths = []
+        resized_viss = []
+        for i in range(video_depth_normalized.shape[0]):
+            depth_frame = video_depth_normalized[i]
+            # OpenCV expects (width, height)
+            resized_depth_frame = cv2.resize(depth_frame, (target_width, target_height), interpolation=cv2.INTER_LINEAR)
+            resized_depths.append(resized_depth_frame)
+
+            # Apply colormap to the resized depth for visualization
+            vis_frame = cv2.applyColorMap((resized_depth_frame * 255).astype(np.uint8), cv2.COLORMAP_INFERNO)
+            resized_viss.append(vis_frame.astype("float32") / 255.0)
+
+        video_depth = np.stack(resized_depths, axis=0)
+        depth_vis = np.stack(resized_viss, axis=0)
+    else:
+        print(f"==> Not resizing loaded depth maps (match_resolution_to_target is False or target dimensions invalid). Current resolution: {video_depth_normalized.shape[2]}x{video_depth_normalized.shape[1]}")
+        video_depth = video_depth_normalized
+        depth_vis = np.stack([cv2.applyColorMap((frame * 255).astype(np.uint8), cv2.COLORMAP_INFERNO).astype("float32") / 255.0 for frame in video_depth_normalized], axis=0)
+
+    print("==> Depth maps and visualizations loaded successfully")
+    return video_depth, depth_vis
+
+def release_resources():
+    try:
+        torch.cuda.empty_cache()
+        gc.collect()
+        print("==> VRAM and resources released")
+    except Exception as e:
+        print(f"==> Error releasing VRAM: {e}")
+
+def main(settings):
+    input_source_clips_path_setting = settings["input_source_clips"]
+    input_depth_maps_path_setting = settings["input_depth_maps"]
+    output_splatted = settings["output_splatted"]
+    # Original max_disp from GUI
+    gui_max_disp = float(settings["max_disp"]) 
+    process_length = settings["process_length"]
+    batch_size = settings["batch_size"]
+    dual_output = settings["dual_output"]
+    set_pre_res = settings["set_pre_res"]
+    pre_res_width = int(settings["pre_res_width"])
+    pre_res_height = int(settings["pre_res_height"])
+    
+    # NEW: Retrieve default anchor value from GUI settings
+    default_zero_disparity_anchor = settings["zero_disparity_anchor"]
+
+    is_single_file_mode = False
+    input_videos = []
+    finished_source_folder = None
+    finished_depth_folder = None
+
+    is_source_file = os.path.isfile(input_source_clips_path_setting)
+    is_source_dir = os.path.isdir(input_source_clips_path_setting)
+    is_depth_file = os.path.isfile(input_depth_maps_path_setting)
+    is_depth_dir = os.path.isdir(input_depth_maps_path_setting)
+
+    if is_source_file and is_depth_file:
+        is_single_file_mode = True
+        print("==> Running in single file mode. Files will not be moved to 'finished' folders.")
+        input_videos.append(input_source_clips_path_setting)
+        # Ensure output directory exists for single file output
+        os.makedirs(output_splatted, exist_ok=True)
+    elif is_source_dir and is_depth_dir:
+        print("==> Running in batch (folder) mode.")
+        finished_source_folder = os.path.join(input_source_clips_path_setting, "finished")
+        finished_depth_folder = os.path.join(input_depth_maps_path_setting, "finished")
+        os.makedirs(finished_source_folder, exist_ok=True)
+        os.makedirs(finished_depth_folder, exist_ok=True)
+        os.makedirs(output_splatted, exist_ok=True) # Ensure main output folder exists
+
+        video_extensions = ('*.mp4', '*.avi', '*.mov', '*.mkv')
+        for ext in video_extensions:
+            input_videos.extend(glob.glob(os.path.join(input_source_clips_path_setting, ext)))
+        input_videos = sorted(input_videos)
+    else:
+        print("==> Error: Input Source Clips and Input Depth Maps must both be either files or directories. Skipping processing.")
+        progress_queue.put("finished")
+        release_resources()
+        return
+
+    if not input_videos:
+        print(f"No video files found in {input_source_clips_path_setting}")
+        progress_queue.put("finished")
+        release_resources()
+        return
+
+    progress_queue.put(("total", len(input_videos)))
+
+    for idx, video_path in enumerate(input_videos):
+        if stop_event.is_set():
+            print("==> Stopping processing due to user request")
+            release_resources()
+            progress_queue.put("finished")
+            return
+
+        video_name = os.path.splitext(os.path.basename(video_path))[0]
+        print(f"\n==> Processing Video: {video_name}")
+
+        # 1. Read input video frames at the determined pre-processing resolution
+        # This resolution will be the target for depth maps and splatting output
+        try:
+            input_frames_processed, processed_fps, original_vid_h, original_vid_w, current_video_processed_height, current_video_processed_width = read_video_frames(
+                video_path, process_length, target_fps=-1, # target_fps unused here, -1 default
+                set_pre_res=set_pre_res, pre_res_width=pre_res_width, pre_res_height=pre_res_height
+            )
+        except Exception as e:
+            print(f"==> Error reading input video {video_path}: {e}. Skipping this video.")
+            progress_queue.put(("processed", idx + 1)) # Still count it as processed to move progress bar
+            continue # Skip to next video
+
+        actual_depth_map_path = None
+        if is_single_file_mode:
+            actual_depth_map_path = input_depth_maps_path_setting
+            # If in single file mode, and the provided depth map doesn't exist, this is an error.
+            if not os.path.exists(actual_depth_map_path):
+                 print(f"==> Error: Single depth map file '{actual_depth_map_path}' not found. Skipping this video.")
+                 progress_queue.put(("processed", idx + 1))
+                 continue
+        else: # Batch mode
+            depth_map_path_mp4 = os.path.join(input_depth_maps_path_setting, f"{video_name}_depth.mp4")
+            depth_map_path_npz = os.path.join(input_depth_maps_path_setting, f"{video_name}_depth.npz")
+
+            if os.path.exists(depth_map_path_mp4):
+                actual_depth_map_path = depth_map_path_mp4
+            elif os.path.exists(depth_map_path_npz):
+                actual_depth_map_path = depth_map_path_npz
+
+        video_depth = None
+        depth_vis = None
+
+        if actual_depth_map_path:
+            print(f"==> Found pre-rendered depth map: {actual_depth_map_path}")
+            try:
+                video_depth, depth_vis = load_pre_rendered_depth(
+                    actual_depth_map_path,
+                    process_length=process_length,
+                    target_height=current_video_processed_height, # Pass the height of the processed video
+                    target_width=current_video_processed_width,   # Pass the width of the processed video
+                    match_resolution_to_target=True               # Permanently set to True
+                )
+            except Exception as e:
+                print(f"==> Error loading depth map from {actual_depth_map_path}: {e}. Skipping this video.")
+                progress_queue.put(("processed", idx + 1))
+                continue
+        else:
+            print(f"==> Error: No depth map found for {video_name} in {input_depth_maps_path_setting}. Expected '{video_name}_depth.mp4' or '{video_name}_depth.npz' in folder mode. Skipping this video.")
+            progress_queue.put(("processed", idx + 1))
+            continue
+
+        if video_depth is None or depth_vis is None:
+            print(f"==> Skipping video {video_name} due to depth load failure or stop request.")
+            progress_queue.put(("processed", idx + 1))
+            continue
+
+        # Ensure the depth map resolution matches the input frames for splatting
+        if not (video_depth.shape[1] == current_video_processed_height and video_depth.shape[2] == current_video_processed_width):
+            print(f"==> Warning: Depth map resolution ({video_depth.shape[2]}x{video_depth.shape[1]}) does not match processed video resolution ({current_video_processed_width}x{current_video_processed_height}). This should have been handled by 'match_depth_res' being True. Attempting final resize as safeguard.")
+            # As a safeguard, perform a final resize if mismatch persists (should be rare with match_depth_res=True)
+            resized_video_depth = np.stack([cv2.resize(frame, (current_video_processed_width, current_video_processed_height), interpolation=cv2.INTER_LINEAR) for frame in video_depth], axis=0)
+            resized_depth_vis = np.stack([cv2.resize(frame, (current_video_processed_width, current_video_processed_height), interpolation=cv2.INTER_LINEAR) for frame in depth_vis], axis=0)
+            video_depth = resized_video_depth
+            depth_vis = resized_depth_vis
+
+        if stop_event.is_set():
+            print("==> Stopping processing due to user request")
+            release_resources()
+            progress_queue.put("finished")
+            return
+
+        percentage_max_disp_input = float(settings["max_disp"]) # Get the percentage value from settings
+        actual_percentage_for_calculation = percentage_max_disp_input / 20.0 
+        actual_max_disp_pixels = (actual_percentage_for_calculation / 100.0) * current_video_processed_width
+        print(f"==> Max Disparity Input: {current_max_disparity_percentage:.1f}% -> Calculated Max Disparity for splatting: {actual_max_disp_pixels:.2f} pixels")
+
+        output_video_path_base = os.path.join(output_splatted, f"{video_name}.mp4") # This is the base path before _res_suffix_suffix is added
+        DepthSplatting(
+            input_frames_processed=input_frames_processed, # Pass already loaded frames
+            processed_fps=processed_fps,                   # Pass calculated FPS
+            output_video_path=output_video_path_base,
+            video_depth=video_depth,
+            depth_vis=depth_vis,
+            max_disp=actual_max_disp_pixels,
+            process_length=process_length,
+            batch_size=batch_size,
+            dual_output=dual_output,
+            zero_disparity_anchor_val=current_zero_disparity_anchor # Pass the (potentially overridden) anchor value
+        )
+        if stop_event.is_set():
+            print("==> Stopping after DepthSplatting due to user request")
+            release_resources()
+            progress_queue.put("finished")
+            return
+        # The DepthSplatting function returns the actual output path, but for simplicity we rely on its print statement
+        print(f"==> Splatted video saved for {video_name}.") # Actual path printed by DepthSplatting
+
+        if not stop_event.is_set() and not is_single_file_mode: # Only move if not single file mode
+            try:
+                shutil.move(video_path, finished_source_folder)
+                print(f"==> Moved processed video to: {finished_source_folder}")
+            except Exception as e:
+                print(f"==> Failed to move video {video_path}: {e}")
+            if actual_depth_map_path and os.path.exists(actual_depth_map_path):
+                try:
+                    shutil.move(actual_depth_map_path, finished_depth_folder)
+                    print(f"==> Moved depth map to: {finished_depth_folder}")
+                except Exception as e:
+                    print(f"==> Failed to move depth map {actual_depth_map_path}: {e}")
+        elif is_single_file_mode:
+            print(f"==> Single file mode for {video_name}: Skipping moving files to 'finished' folder.")
+
+        progress_queue.put(("processed", idx + 1))
+    release_resources()
+    progress_queue.put("finished")
+    print("\n==> Batch Depth Splatting Process Completed Successfully")
+
+def browse_folder(var):
+    folder = filedialog.askdirectory()
+    if folder:
+        var.set(folder)
+
+def browse_file(var, filetypes_list):
+    file_path = filedialog.askopenfilename(filetypes=filetypes_list)
+    if file_path:
+        var.set(file_path)
+
+def start_processing():
+    global processing_thread
+    stop_event.clear()
+    start_button.config(state="disabled")
+    stop_button.config(state="normal")
+    status_label.config(text="Starting processing...")
+
+    # Input validation for new fields
+    try:
+        if set_pre_res_var.get():
+            pre_res_w = int(pre_res_width_var.get())
+            pre_res_h = int(pre_res_height_var.get())
+            if pre_res_w <= 0 or pre_res_h <= 0:
+                raise ValueError("Pre-processing Width and Height must be positive.")
+
+        max_disp_val = float(max_disp_var.get())
+        if max_disp_val <= 0:
+            raise ValueError("Max Disparity must be positive.")
+            
+        # NEW: Validate Zero Disparity Anchor
+        anchor_val = float(zero_disparity_anchor_var.get())
+        if not (0.0 <= anchor_val <= 1.0):
+            raise ValueError("Zero Disparity Anchor must be between 0.0 and 1.0.")
+
+    except ValueError as e:
+        status_label.config(text=f"Error: {e}")
+        start_button.config(state="normal")
+        stop_button.config(state="disabled")
+        return
+
+    settings = {
+        "input_source_clips": input_source_clips_var.get(),
+        "input_depth_maps": input_depth_maps_var.get(),
+        "output_splatted": output_splatted_var.get(),
+        "max_disp": float(max_disp_var.get()),
+        "process_length": int(process_length_var.get()),
+        "batch_size": int(batch_size_var.get()),
+        "dual_output": dual_output_var.get(),
+        "enable_low_res_output": False, # Permanently disabled
+        "low_res_width": 0,             # Placeholder value
+        "low_res_height": 0,            # Placeholder value
+        "set_pre_res": set_pre_res_var.get(),
+        "pre_res_width": pre_res_width_var.get(),
+        "pre_res_height": pre_res_height_var.get(),
+        "match_depth_res": True,         # Permanently set to True
+        "zero_disparity_anchor": float(zero_disparity_anchor_var.get()), # NEW: Add to settings
+    }
+    processing_thread = threading.Thread(target=main, args=(settings,))
+    processing_thread.start()
+    check_queue()
+
+def stop_processing():
+    global processing_thread
+    stop_event.set()
+    status_label.config(text="Stopping...")
+    stop_button.config(state="disabled")
+
+def exit_app():
+    global processing_thread
+    save_config()
+    stop_event.set()
+    if processing_thread and processing_thread.is_alive():
+        print("==> Waiting for processing thread to finish...")
+        processing_thread.join(timeout=5.0)  # Give thread a chance to terminate
+        if processing_thread.is_alive():
+            print("==> Thread did not terminate gracefully within timeout.")
+    release_resources()
+    root.destroy()
+
+def check_queue():
+    try:
+        while True:
+            message = progress_queue.get_nowait()
+            if message == "finished":
+                status_label.config(text="Processing finished")
+                start_button.config(state="normal")
+                stop_button.config(state="disabled")
+                progress_var.set(0) # Reset progress bar
+                break
+            elif message[0] == "total":
+                total_videos = message[1]
+                progress_bar.config(maximum=total_videos)
+                progress_var.set(0) # Start from 0
+                status_label.config(text=f"Processing 0 of {total_videos}")
+            elif message[0] == "processed":
+                processed = message[1]
+                total = progress_bar["maximum"]
+                status_label.config(text=f"Processing {processed} of {total}")
+    except queue.Empty:
+        pass
+    root.after(100, check_queue)
+
+def load_help_texts():
+    global help_texts
+    try:
+        with open("splatter_help.json", "r") as f:
+            help_texts = json.load(f)
+    except FileNotFoundError:
+        print("Error: splatter_help.json not found. Tooltips will not be available.")
+        help_texts = {}
+    except json.JSONDecodeError:
+        print("Error: Could not decode splatter_help.json. Check file format.")
+        help_texts = {}
+
+
+def save_config():
+    config = {
+        "input_source_clips": input_source_clips_var.get(),
+        "input_depth_maps": input_depth_maps_var.get(),
+        "output_splatted": output_splatted_var.get(),
+        "max_disp": max_disp_var.get(),
+        "process_length": process_length_var.get(),
+        "batch_size": batch_size_var.get(),
+        "dual_output": dual_output_var.get(),
+        "set_pre_res": set_pre_res_var.get(),
+        "pre_res_width": pre_res_width_var.get(),
+        "pre_res_height": pre_res_height_var.get(),
+        "convergence_point": zero_disparity_anchor_var.get(),
+    }
+    with open("config_splat.json", "w") as f:
+        json.dump(config, f, indent=4)
+
+def load_config():
+    if os.path.exists("config_splat.json"):
+        with open("config_splat.json", "r") as f:
+            config = json.load(f)
+            input_source_clips_var.set(config.get("input_source_clips", "./input_source_clips"))
+            input_depth_maps_var.set(config.get("input_depth_maps", "./input_depth_maps"))
+            output_splatted_var.set(config.get("output_splatted", "./output_splatted"))
+            max_disp_var.set(config.get("max_disp", "20.0"))
+            process_length_var.set(config.get("process_length", "-1"))
+            batch_size_var.set(config.get("batch_size", "10"))
+            dual_output_var.set(config.get("dual_output", False))
+            set_pre_res_var.set(config.get("set_pre_res", False))
+            pre_res_width_var.set(config.get("pre_res_width", "1920"))
+            pre_res_height_var.set(config.get("pre_res_height", "1080"))
+            zero_disparity_anchor_var.set(config.get("convergence_point", "0.5"))
+
+# Load help texts at the start
+load_help_texts()
+
+# GUI Setup
+root = tk.Tk()
+root.title("Batch Depth Splatting")
+
+# Variables with defaults
+input_source_clips_var = tk.StringVar(value="./input_source_clips")
+input_depth_maps_var = tk.StringVar(value="./input_depth_maps")
+output_splatted_var = tk.StringVar(value="./output_splatted")
+max_disp_var = tk.StringVar(value="20.0")
+process_length_var = tk.StringVar(value="-1")
+batch_size_var = tk.StringVar(value="10")
+dual_output_var = tk.BooleanVar(value=False) # Default to Quad
+set_pre_res_var = tk.BooleanVar(value=False)
+pre_res_width_var = tk.StringVar(value="1920")
+pre_res_height_var = tk.StringVar(value="1080")
+zero_disparity_anchor_var = tk.StringVar(value="0.5") # NEW: Default to 0.5 (mid-ground anchor)
+
+# Load configuration
+load_config()
+
+# Folder selection frame
+folder_frame = tk.LabelFrame(root, text="Input/Output Folders")
+folder_frame.pack(pady=10, padx=10, fill="x")
+
+# Input Source Clips Row
+lbl_source_clips = tk.Label(folder_frame, text="Input Source Clips:")
+lbl_source_clips.grid(row=0, column=0, sticky="e", padx=5, pady=2)
+entry_source_clips = tk.Entry(folder_frame, textvariable=input_source_clips_var, width=40) # Reduced width for more buttons
+entry_source_clips.grid(row=0, column=1, padx=5, pady=2)
+btn_browse_source_clips_folder = tk.Button(folder_frame, text="Browse Folder", command=lambda: browse_folder(input_source_clips_var))
+btn_browse_source_clips_folder.grid(row=0, column=2, padx=2, pady=2)
+btn_select_source_clips_file = tk.Button(folder_frame, text="Select File", command=lambda: browse_file(input_source_clips_var, [("Video Files", "*.mp4 *.avi *.mov *.mkv"), ("All files", "*.*")]))
+btn_select_source_clips_file.grid(row=0, column=3, padx=2, pady=2)
+create_hover_tooltip(lbl_source_clips, "input_source_clips") # Existing
+create_hover_tooltip(entry_source_clips, "input_source_clips") # Existing
+create_hover_tooltip(btn_browse_source_clips_folder, "input_source_clips_folder") # NEW TOOLTIP
+create_hover_tooltip(btn_select_source_clips_file, "input_source_clips_file") # NEW TOOLTIP
+
+
+# Input Depth Maps Row
+lbl_input_depth_maps = tk.Label(folder_frame, text="Input Depth Maps:")
+lbl_input_depth_maps.grid(row=1, column=0, sticky="e", padx=5, pady=2)
+entry_input_depth_maps = tk.Entry(folder_frame, textvariable=input_depth_maps_var, width=40) # Reduced width
+entry_input_depth_maps.grid(row=1, column=1, padx=5, pady=2)
+btn_browse_input_depth_maps_folder = tk.Button(folder_frame, text="Browse Folder", command=lambda: browse_folder(input_depth_maps_var))
+btn_browse_input_depth_maps_folder.grid(row=1, column=2, padx=2, pady=2)
+btn_select_input_depth_maps_file = tk.Button(folder_frame, text="Select File", command=lambda: browse_file(input_depth_maps_var, [("Depth Files", "*.mp4 *.npz"), ("All files", "*.*")]))
+btn_select_input_depth_maps_file.grid(row=1, column=3, padx=2, pady=2)
+create_hover_tooltip(lbl_input_depth_maps, "input_depth_maps") # Existing
+create_hover_tooltip(entry_input_depth_maps, "input_depth_maps") # Existing
+create_hover_tooltip(btn_browse_input_depth_maps_folder, "input_depth_maps_folder") # NEW TOOLTIP
+create_hover_tooltip(btn_select_input_depth_maps_file, "input_depth_maps_file") # NEW TOOLTIP
+
+
+# Output Splatted Row
+lbl_output_splatted = tk.Label(folder_frame, text="Output Splatted:")
+lbl_output_splatted.grid(row=2, column=0, sticky="e", padx=5, pady=2)
+entry_output_splatted = tk.Entry(folder_frame, textvariable=output_splatted_var, width=40) # Reduced width
+entry_output_splatted.grid(row=2, column=1, padx=5, pady=2)
+btn_browse_output_splatted = tk.Button(folder_frame, text="Browse Folder", command=lambda: browse_folder(output_splatted_var))
+btn_browse_output_splatted.grid(row=2, column=2, columnspan=2, padx=5, pady=2) # Spanning two columns
+create_hover_tooltip(lbl_output_splatted, "output_splatted")
+create_hover_tooltip(entry_output_splatted, "output_splatted")
+create_hover_tooltip(btn_browse_output_splatted, "output_splatted")
+
+
+# Pre-processing Settings Frame
+preprocessing_frame = tk.LabelFrame(root, text="Pre-processing & Resolution Settings")
+preprocessing_frame.pack(pady=10, padx=10, fill="x")
+
+# Set Pre-processing Resolution
+set_pre_res_checkbox = tk.Checkbutton(preprocessing_frame, text="Set Pre-processing Resolution", variable=set_pre_res_var)
+set_pre_res_checkbox.grid(row=0, column=0, columnspan=2, sticky="w", padx=5, pady=2)
+create_hover_tooltip(set_pre_res_checkbox, "set_pre_res")
+
+pre_res_width_label = tk.Label(preprocessing_frame, text="Width:")
+pre_res_width_label.grid(row=1, column=0, sticky="e", padx=5, pady=2)
+pre_res_width_entry = tk.Entry(preprocessing_frame, textvariable=pre_res_width_var, width=10)
+pre_res_width_entry.grid(row=1, column=1, sticky="w", padx=5, pady=2)
+create_hover_tooltip(pre_res_width_label, "pre_res_width")
+create_hover_tooltip(pre_res_width_entry, "pre_res_width")
+
+pre_res_height_label = tk.Label(preprocessing_frame, text="Height:")
+pre_res_height_label.grid(row=1, column=2, sticky="e", padx=5, pady=2)
+pre_res_height_entry = tk.Entry(preprocessing_frame, textvariable=pre_res_height_var, width=10)
+pre_res_height_entry.grid(row=1, column=3, sticky="w", padx=5, pady=2)
+create_hover_tooltip(pre_res_height_label, "pre_res_height")
+create_hover_tooltip(pre_res_height_entry, "pre_res_height")
+
+
+# Function to enable/disable pre-res input fields
+def toggle_pre_res_fields():
+    state = "normal" if set_pre_res_var.get() else "disabled"
+    pre_res_width_label.config(state=state)
+    pre_res_width_entry.config(state=state)
+    pre_res_height_label.config(state=state)
+    pre_res_height_entry.config(state=state)
+
+# Trace the enable_low_res_output_var to call the toggle function
+set_pre_res_var.trace_add("write", lambda *args: toggle_pre_res_fields())
+
+
+# Output Settings Frame
+output_settings_frame = tk.LabelFrame(root, text="Splatting & Output Settings")
+output_settings_frame.pack(pady=10, padx=10, fill="x")
+
+# Max Disparity and Batch Size within Output Settings
+lbl_max_disp = tk.Label(output_settings_frame, text="Max Disparity %:")
+lbl_max_disp.grid(row=0, column=0, sticky="e", padx=5, pady=2)
+entry_max_disp = tk.Entry(output_settings_frame, textvariable=max_disp_var, width=15)
+entry_max_disp.grid(row=0, column=1, sticky="w", padx=5, pady=2)
+create_hover_tooltip(lbl_max_disp, "max_disp")
+create_hover_tooltip(entry_max_disp, "max_disp")
+
+
+lbl_batch_size = tk.Label(output_settings_frame, text="Batch Size:")
+lbl_batch_size.grid(row=0, column=2, sticky="e", padx=5, pady=2)
+entry_batch_size = tk.Entry(output_settings_frame, textvariable=batch_size_var, width=15)
+entry_batch_size.grid(row=0, column=3, sticky="w", padx=5, pady=2)
+create_hover_tooltip(lbl_batch_size, "batch_size")
+create_hover_tooltip(entry_batch_size, "batch_size")
+
+
+# NEW: Zero Disparity Anchor Point input (Moved to row 1)
+lbl_zero_disparity_anchor = tk.Label(output_settings_frame, text="Convergence Point (0-1):")
+lbl_zero_disparity_anchor.grid(row=1, column=0, sticky="e", padx=5, pady=2) # CHANGED FROM row=2 to row=1
+entry_zero_disparity_anchor = tk.Entry(output_settings_frame, textvariable=zero_disparity_anchor_var, width=15)
+entry_zero_disparity_anchor.grid(row=1, column=1, sticky="w", padx=5, pady=2) # CHANGED FROM row=2 to row=1
+create_hover_tooltip(lbl_zero_disparity_anchor, "convergence_point")
+create_hover_tooltip(entry_zero_disparity_anchor, "convergence_point")
+
+# Process Length (Moved to row 2)
+lbl_process_length = tk.Label(output_settings_frame, text="Process Length (-1 for all):")
+lbl_process_length.grid(row=2, column=0, sticky="e", padx=5, pady=2) # CHANGED FROM row=3 to row=2
+entry_process_length = tk.Entry(output_settings_frame, textvariable=process_length_var, width=15)
+entry_process_length.grid(row=2, column=1, sticky="w", padx=5, pady=2) # CHANGED FROM row=3 to row=2
+create_hover_tooltip(lbl_process_length, "process_length")
+create_hover_tooltip(entry_process_length, "process_length")
+
+# Dual Output Checkbox (Moved to row 3, now at the bottom of these settings)
+dual_output_checkbox = tk.Checkbutton(output_settings_frame, text="Dual Output (Mask & Warped)", variable=dual_output_var)
+dual_output_checkbox.grid(row=3, column=0, columnspan=2, sticky="w", padx=5, pady=2) # CHANGED FROM row=1 to row=3
+create_hover_tooltip(dual_output_checkbox, "dual_output")
+
+
+# Progress frame
+progress_frame = tk.LabelFrame(root, text="Progress")
+progress_frame.pack(pady=10, padx=10, fill="x")
+progress_var = tk.DoubleVar()
+progress_bar = ttk.Progressbar(progress_frame, variable=progress_var, maximum=100)
+progress_bar.pack(fill="x", expand=True, padx=5, pady=2)
+status_label = tk.Label(progress_frame, text="Ready")
+status_label.pack(padx=5, pady=2)
+
+# Button frame
+button_frame = tk.Frame(root)
+button_frame.pack(pady=10)
+start_button = tk.Button(button_frame, text="START", command=start_processing)
+start_button.pack(side="left", padx=5)
+create_hover_tooltip(start_button, "start_button")
+
+stop_button = tk.Button(button_frame, text="STOP", command=stop_processing, state="disabled")
+stop_button.pack(side="left", padx=5)
+create_hover_tooltip(stop_button, "stop_button")
+
+exit_button = tk.Button(button_frame, text="EXIT", command=exit_app)
+exit_button.pack(side="left", padx=5)
+create_hover_tooltip(exit_button, "exit_button")
+
+
+# Initial calls to set the correct state based on loaded config
+root.after(10, toggle_pre_res_fields)
+
+# Run the GUI
 root.mainloop()